--- conflicted
+++ resolved
@@ -49,10 +49,7 @@
     private ImageButton mMergeButton;
     private ImageButton mAddCallButton;
     private ImageButton mSwapButton;
-<<<<<<< HEAD
     private ImageButton mAuxiliaryActionButton;
-=======
->>>>>>> 4d611662
 
     private PopupMenu mAudioModePopup;
     private boolean mAudioModePopupVisible;
@@ -139,11 +136,8 @@
         mMergeButton.setOnClickListener(this);
         mSwapButton = (ImageButton) parent.findViewById(R.id.swapButton);
         mSwapButton.setOnClickListener(this);
-<<<<<<< HEAD
         mAuxiliaryActionButton = (ImageButton) parent.findViewById(R.id.auxiliaryActionButton);
         mAuxiliaryActionButton.setOnClickListener(this);
-=======
->>>>>>> 4d611662
 
         return parent;
     }
@@ -535,7 +529,6 @@
         }
     }
 
-<<<<<<< HEAD
     @Override
     public void updateAuxiliaryActionButton(boolean show, String description, Drawable drawable) {
         mAuxiliaryActionButton.setVisibility(show ? View.VISIBLE : View.GONE);
@@ -544,8 +537,6 @@
             mAuxiliaryActionButton.setImageDrawable(drawable);
         }
     }
-=======
->>>>>>> 4d611662
 
     @Override
     public void showManageConferenceCallButton() {
