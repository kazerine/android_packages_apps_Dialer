/*
 * Copyright (C) 2013 The Android Open Source Project
 *
 * Licensed under the Apache License, Version 2.0 (the "License");
 * you may not use this file except in compliance with the License.
 * You may obtain a copy of the License at
 *
 *      http://www.apache.org/licenses/LICENSE-2.0
 *
 * Unless required by applicable law or agreed to in writing, software
 * distributed under the License is distributed on an "AS IS" BASIS,
 * WITHOUT WARRANTIES OR CONDITIONS OF ANY KIND, either express or implied.
 * See the License for the specific language governing permissions and
 * limitations under the License
 */

package com.android.incallui;

import android.content.Context;
import android.graphics.drawable.Drawable;

import com.android.contacts.common.util.PhoneNumberHelper;
import com.android.contacts.common.util.TelephonyManagerUtils;
import com.android.incallui.AudioModeProvider.AudioModeListener;
import com.android.incallui.InCallPresenter.InCallState;
import com.android.incallui.InCallPresenter.InCallStateListener;
import com.android.incallui.InCallPresenter.IncomingCallListener;
import com.android.incallui.service.AuxiliaryActionService;
import com.android.incalluibind.ServiceFactory;
import com.android.services.telephony.common.AudioMode;
import com.android.services.telephony.common.Call;
import com.android.services.telephony.common.Call.Capabilities;

import android.app.Fragment;
import android.os.RemoteException;
import android.telecomm.IInCallAdapter;

/**
 * Logic for call buttons.
 */
public class CallButtonPresenter extends Presenter<CallButtonPresenter.CallButtonUi>
        implements InCallStateListener, AudioModeListener, IncomingCallListener,
        AuxiliaryActionService.Client {

    private Call mCall;
    private boolean mAutomaticallyMuted = false;
    private boolean mPreviousMuteState = false;

    private boolean mShowGenericMerge = false;
    private boolean mShowManageConference = false;

    private InCallState mPreviousState = null;

    private AuxiliaryActionService mAuxiliaryActionService = null;

    public CallButtonPresenter() {
    }

    @Override
    public void onUiReady(CallButtonUi ui) {
        super.onUiReady(ui);

        AudioModeProvider.getInstance().addListener(this);

        // register for call state changes last
        InCallPresenter.getInstance().addListener(this);
        InCallPresenter.getInstance().addIncomingCallListener(this);

        Context context = ((Fragment) ui).getActivity();
        mAuxiliaryActionService = ServiceFactory.newAuxiliaryActionService(context);
        if (mAuxiliaryActionService != null) {
            mAuxiliaryActionService.setClient(this);
        }
    }

    @Override
    public void onUiUnready(CallButtonUi ui) {
        super.onUiUnready(ui);

        InCallPresenter.getInstance().removeListener(this);
        AudioModeProvider.getInstance().removeListener(this);
        InCallPresenter.getInstance().removeIncomingCallListener(this);
        if (mAuxiliaryActionService != null) {
            mAuxiliaryActionService.setClient(null);
        }
    }

    @Override
    public void onStateChange(InCallState state, CallList callList) {
        CallButtonUi ui = getUi();

        if (state == InCallState.OUTGOING) {
            mCall = callList.getOutgoingCall();
        } else if (state == InCallState.INCALL) {
            mCall = callList.getActiveOrBackgroundCall();

            // When connected to voice mail, automatically shows the dialpad.
            // (On previous releases we showed it when in-call shows up, before waiting for
            // OUTGOING.  We may want to do that once we start showing "Voice mail" label on
            // the dialpad too.)
            if (ui != null) {
                final Fragment callButtonFragment = (Fragment) ui;
                if (mPreviousState == InCallState.OUTGOING && mCall != null
                        && TelephonyManagerUtils.isVoiceMailNumber(mCall.getNumber(),
                                callButtonFragment.getActivity())) {
                    ui.displayDialpad(true);
                }
            }
        } else if (state == InCallState.INCOMING) {
            if (ui != null) {
                ui.displayDialpad(false);
            }
            mCall = null;
        } else {
            mCall = null;
        }
        updateUi(state, mCall);

        mPreviousState = state;
    }

    @Override
    public void onIncomingCall(InCallState state, Call call) {
        onStateChange(state, CallList.getInstance());
    }

    @Override
    public void onAudioMode(int mode) {
        if (getUi() != null) {
            getUi().setAudio(mode);
        }
    }

    @Override
    public void onSupportedAudioMode(int mask) {
        if (getUi() != null) {
            getUi().setSupportedAudio(mask);
        }
    }

    @Override
    public void onMute(boolean muted) {
        if (getUi() != null && !mAutomaticallyMuted) {
            getUi().setMute(muted);
        }
    }

    @Override
    public void onAuxiliaryActionStateChanged() {
        updateAuxiliaryActionButton();
    }

    public int getAudioMode() {
        return AudioModeProvider.getInstance().getAudioMode();
    }

    public int getSupportedAudio() {
        return AudioModeProvider.getInstance().getSupportedModes();
    }

    public void setAudioMode(int mode) {

        // TODO: Set a intermediate state in this presenter until we get
        // an update for onAudioMode().  This will make UI response immediate
        // if it turns out to be slow

        Log.d(this, "Sending new Audio Mode: " + AudioMode.toString(mode));
        CallCommandClient.getInstance().setAudioMode(mode);
    }

    /**
     * Function assumes that bluetooth is not supported.
     */
    public void toggleSpeakerphone() {
        // this function should not be called if bluetooth is available
        if (0 != (AudioMode.BLUETOOTH & getSupportedAudio())) {

            // It's clear the UI is wrong, so update the supported mode once again.
            Log.e(this, "toggling speakerphone not allowed when bluetooth supported.");
            getUi().setSupportedAudio(getSupportedAudio());
            return;
        }

        int newMode = AudioMode.SPEAKER;

        // if speakerphone is already on, change to wired/earpiece
        if (getAudioMode() == AudioMode.SPEAKER) {
            newMode = AudioMode.WIRED_OR_EARPIECE;
        }

        setAudioMode(newMode);
    }

<<<<<<< HEAD
=======
    public void endCallClicked() {
        if (mCall == null) {
            return;
        }

        CallCommandClient.getInstance().disconnectCall(mCall.getCallId());

        // Notify Telecomm that the user hit end-call.
        IInCallAdapter telecommAdapter = InCallPresenter.getInstance().getTelecommAdapter();
        if (telecommAdapter != null) {
            String callId = CallInfoTranslator.getTelecommCallId(mCall);
            if (callId != null) {
                try {
                    Log.i(this, "Disconnecting the call: " + callId);
                    telecommAdapter.disconnectCall(callId);
                } catch (RemoteException e) {
                    Log.e(this, "Failed to send disconnect command.", e);
                }
            }
        }
    }

>>>>>>> dd81d5dc
    public void manageConferenceButtonClicked() {
        getUi().displayManageConferencePanel(true);
    }

    public void muteClicked(boolean checked) {
        Log.d(this, "turning on mute: " + checked);

        CallCommandClient.getInstance().mute(checked);
    }

    public void holdClicked(boolean checked) {
        if (mCall == null) {
            return;
        }

        Log.d(this, "holding: " + mCall.getCallId());

        CallCommandClient.getInstance().hold(mCall.getCallId(), checked);
    }

    public void mergeClicked() {
        CallCommandClient.getInstance().merge();
    }

    public void addCallClicked() {
        // Automatically mute the current call
        mAutomaticallyMuted = true;
        mPreviousMuteState = AudioModeProvider.getInstance().getMute();
        // Simulate a click on the mute button
        muteClicked(true);

        CallCommandClient.getInstance().addCall();
    }

    public void swapClicked() {
        CallCommandClient.getInstance().swap();
    }

    public void showDialpadClicked(boolean checked) {
        Log.v(this, "Show dialpad " + String.valueOf(checked));
        getUi().displayDialpad(checked);
        updateExtraButtonRow();
    }

    public void auxiliaryActionButtonClicked() {
        mAuxiliaryActionService.performAction();
    }

    private void updateUi(InCallState state, Call call) {
        final CallButtonUi ui = getUi();
        if (ui == null) {
            return;
        }

        final boolean isEnabled = state.isConnectingOrConnected() &&
                !state.isIncoming() && call != null;

        ui.setEnabled(isEnabled);

        Log.d(this, "Updating call UI for call: ", call);

        if (isEnabled) {
            Log.v(this, "Show hold ", call.can(Capabilities.SUPPORT_HOLD));
            Log.v(this, "Enable hold", call.can(Capabilities.HOLD));
            Log.v(this, "Show merge ", call.can(Capabilities.MERGE_CALLS));
            Log.v(this, "Show swap ", call.can(Capabilities.SWAP_CALLS));
            Log.v(this, "Show add call ", call.can(Capabilities.ADD_CALL));
            Log.v(this, "Show mute ", call.can(Capabilities.MUTE));

            final boolean canMerge = call.can(Capabilities.MERGE_CALLS);
            final boolean canAdd = call.can(Capabilities.ADD_CALL);
            final boolean isGenericConference = call.can(Capabilities.GENERIC_CONFERENCE);


            final boolean showMerge = !isGenericConference && canMerge;

            if (showMerge) {
                ui.showMerge(true);
                ui.showAddCall(false);
            } else {
                ui.showMerge(false);
                ui.showAddCall(true);
                ui.enableAddCall(canAdd);
            }

            final boolean canHold = call.can(Capabilities.HOLD);
            final boolean canSwap = call.can(Capabilities.SWAP_CALLS);
            final boolean supportHold = call.can(Capabilities.SUPPORT_HOLD);

            if (canHold) {
                ui.showHold(true);
                ui.setHold(call.getState() == Call.State.ONHOLD);
                ui.enableHold(true);
                ui.showSwap(false);
            } else if (canSwap) {
                ui.showHold(false);
                ui.showSwap(true);
            } else {
                // Neither "Hold" nor "Swap" is available.  This can happen for two
                // reasons:
                //   (1) this is a transient state on a device that *can*
                //       normally hold or swap, or
                //   (2) this device just doesn't have the concept of hold/swap.
                //
                // In case (1), show the "Hold" button in a disabled state.  In case
                // (2), remove the button entirely.  (This means that the button row
                // will only have 4 buttons on some devices.)

                if (supportHold) {
                    ui.showHold(true);
                    ui.enableHold(false);
                    ui.setHold(call.getState() == Call.State.ONHOLD);
                    ui.showSwap(false);
                } else {
                    ui.showHold(false);
                    ui.showSwap(false);
                }
            }

            ui.enableMute(call.can(Capabilities.MUTE));

            // Finally, update the "extra button row": It's displayed above the
            // "End" button, but only if necessary.  Also, it's never displayed
            // while the dialpad is visible (since it would overlap.)
            //
            // The row contains two buttons:
            //
            // - "Manage conference" (used only on GSM devices)
            // - "Merge" button (used only on CDMA devices)

            mShowGenericMerge = isGenericConference && canMerge;
            mShowManageConference = (call.isConferenceCall() && !isGenericConference);

            updateExtraButtonRow();
            updateAuxiliaryActionButton();
        }
    }

    private void updateExtraButtonRow() {
        final boolean showExtraButtonRow = (mShowGenericMerge || mShowManageConference) &&
                !getUi().isDialpadVisible();

        Log.d(this, "isGeneric: " + mShowGenericMerge);
        Log.d(this, "mShowManageConference : " + mShowManageConference);
        Log.d(this, "mShowGenericMerge: " + mShowGenericMerge);
        if (showExtraButtonRow) {
            if (mShowGenericMerge) {
                getUi().showGenericMergeButton();
            } else if (mShowManageConference) {
                getUi().showManageConferenceCallButton();
            }
        } else {
            getUi().hideExtraRow();
        }
    }

    private void updateAuxiliaryActionButton() {
        if (mAuxiliaryActionService == null) {
            return;
        }
        final CallButtonUi ui = getUi();
        if (ui == null) {
            return;
        }
        if (mCall != null) {
            mAuxiliaryActionService.setRemotePhoneNumber(mCall.getNumber());
        }
        ui.updateAuxiliaryActionButton(mAuxiliaryActionService.isActionEnabled(),
                mAuxiliaryActionService.getActionDescription(),
                mAuxiliaryActionService.getActionDrawable());
    }

    public void refreshMuteState() {
        // Restore the previous mute state
        if (mAutomaticallyMuted &&
                AudioModeProvider.getInstance().getMute() != mPreviousMuteState) {
            if (getUi() == null) {
                return;
            }
            muteClicked(mPreviousMuteState);
        }
        mAutomaticallyMuted = false;
    }

    public interface CallButtonUi extends Ui {
        void setEnabled(boolean on);
        void setMute(boolean on);
        void enableMute(boolean enabled);
        void setHold(boolean on);
        void showHold(boolean show);
        void enableHold(boolean enabled);
        void showMerge(boolean show);
        void showSwap(boolean show);
        void showAddCall(boolean show);
        void enableAddCall(boolean enabled);
        void displayDialpad(boolean on);
        boolean isDialpadVisible();
        void setAudio(int mode);
        void setSupportedAudio(int mask);
        void showManageConferenceCallButton();
        void showGenericMergeButton();
        void hideExtraRow();
        void displayManageConferencePanel(boolean on);
        void updateAuxiliaryActionButton(boolean show, String description, Drawable drawable);
    }
}<|MERGE_RESOLUTION|>--- conflicted
+++ resolved
@@ -191,8 +191,6 @@
         setAudioMode(newMode);
     }
 
-<<<<<<< HEAD
-=======
     public void endCallClicked() {
         if (mCall == null) {
             return;
@@ -215,7 +213,6 @@
         }
     }
 
->>>>>>> dd81d5dc
     public void manageConferenceButtonClicked() {
         getUi().displayManageConferencePanel(true);
     }
