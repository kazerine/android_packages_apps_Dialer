--- conflicted
+++ resolved
@@ -14,9 +14,7 @@
      limitations under the License.
 -->
 
-<!-- The grid of buttons used in the onscreen DTMF dialpad;
-     see dtmf_twelve_key_dialer_view.xml. -->
-<LinearLayout
+<view class="com.android.incallui.DialpadFragment$DialpadSlidingLinearLayout"
     xmlns:android="http://schemas.android.com/apk/res/android"
     android:id="@+id/dtmf_twelve_key_dialer_view"
     android:layout_width="match_parent"
@@ -24,104 +22,6 @@
     android:orientation="vertical"
     android:layout_marginTop="1dip" >
 
-<<<<<<< HEAD
-    <!-- Display of the digits you've typed so far.
-         This widget appears completely non-interactive to the user: you
-         can't edit or "hit backspace" since these are DTMF tones you've
-         already sent over the network.  But it's still an EditText rather
-         than a TextView because it needs to receive key events from a
-         hard keyboard, if present (see mDialerKeyListener). -->
-    <EditText
-        android:id="@+id/dtmfDialerField"
-        android:layout_width="match_parent"
-        android:layout_height="32dp"
-        android:layout_marginTop="10dp"
-        android:layout_marginBottom="5dp"
-        android:layout_marginStart="32dp"
-        android:layout_marginEnd="32dp"
-        android:paddingEnd="16dp"
-        android:paddingStart="16dp"
-        android:singleLine="true"
-        android:scrollHorizontally="true"
-        android:textSize="24sp"
-        android:gravity="center"
-        android:freezesText="true"
-        android:background="@null"
-        android:textColor="@color/dtmf_dialer_display_text"
-        android:focusableInTouchMode="false"
-        android:clickable="false"/>
-
-    <TableLayout
-        android:id="@+id/dialpad"
-        android:layout_width="match_parent"
-        android:layout_height="match_parent"
-        android:layout_weight="@integer/dialpad_layout_weight_dialpad"
-        android:layout_gravity="center_horizontal"
-        android:layout_marginTop="@dimen/dialpad_vertical_margin"
-        android:paddingStart="5dip"
-        android:paddingEnd="5dip"
-        android:paddingBottom="10dip"
-        android:background="@color/dialpad_background"
-        android:layoutDirection="ltr">
-
-        <TableRow
-             android:layout_height="0px"
-             android:layout_weight="1">
-            <ImageButton android:id="@+id/one" style="@style/DialpadButtonStyle"
-                android:src="@drawable/dial_num_1_no_vm_wht"
-                android:contentDescription="@string/description_image_button_one" />
-            <ImageButton android:id="@+id/two" style="@style/DialpadButtonStyle"
-                android:src="@drawable/dial_num_2_wht"
-                android:contentDescription="@string/description_image_button_two" />
-            <ImageButton android:id="@+id/three" style="@style/DialpadButtonStyle"
-                android:src="@drawable/dial_num_3_wht"
-                android:contentDescription="@string/description_image_button_three" />
-        </TableRow>
-
-        <TableRow
-             android:layout_height="0px"
-             android:layout_weight="1">
-            <ImageButton android:id="@+id/four" style="@style/DialpadButtonStyle"
-                android:src="@drawable/dial_num_4_wht"
-                android:contentDescription="@string/description_image_button_four" />
-            <ImageButton android:id="@+id/five" style="@style/DialpadButtonStyle"
-                android:src="@drawable/dial_num_5_wht"
-                android:contentDescription="@string/description_image_button_five" />
-            <ImageButton android:id="@+id/six" style="@style/DialpadButtonStyle"
-                android:src="@drawable/dial_num_6_wht"
-                android:contentDescription="@string/description_image_button_six" />
-        </TableRow>
-
-        <TableRow
-             android:layout_height="0px"
-             android:layout_weight="1">
-            <ImageButton android:id="@+id/seven" style="@style/DialpadButtonStyle"
-                android:src="@drawable/dial_num_7_wht"
-                android:contentDescription="@string/description_image_button_seven" />
-            <ImageButton android:id="@+id/eight" style="@style/DialpadButtonStyle"
-                android:src="@drawable/dial_num_8_wht"
-                android:contentDescription="@string/description_image_button_eight" />
-            <ImageButton android:id="@+id/nine" style="@style/DialpadButtonStyle"
-                android:src="@drawable/dial_num_9_wht"
-                android:contentDescription="@string/description_image_button_nine" />
-        </TableRow>
-
-        <TableRow
-             android:layout_height="0px"
-             android:layout_weight="1">
-            <ImageButton android:id="@+id/star" style="@style/DialpadButtonStyle"
-                android:src="@drawable/dial_num_star_wht"
-                android:contentDescription="@string/description_image_button_star" />
-            <ImageButton android:id="@+id/zero" style="@style/DialpadButtonStyle"
-                android:src="@drawable/dial_num_0_no_plus_wht"
-                android:contentDescription="@string/description_image_button_zero" />
-            <ImageButton android:id="@+id/pound" style="@style/DialpadButtonStyle"
-                android:src="@drawable/dial_num_pound_wht"
-                android:contentDescription="@string/description_image_button_pound" />
-        </TableRow>
-    </TableLayout>
-</LinearLayout>
-=======
     <view class="com.android.incallui.DialpadFragment$HoverIgnoringLinearLayout"
         android:orientation="vertical"
         android:layout_width="match_parent"
@@ -159,5 +59,4 @@
 
         <include layout="@layout/dialpad_incall"/>
     </view>
-</view>
->>>>>>> 17d9aba1
+</view>