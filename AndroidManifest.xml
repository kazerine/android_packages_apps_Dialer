<?xml version="1.0" encoding="utf-8"?>
<!-- Copyright (C) 2006 The Android Open Source Project

     Licensed under the Apache License, Version 2.0 (the "License");
     you may not use this file except in compliance with the License.
     You may obtain a copy of the License at

          http://www.apache.org/licenses/LICENSE-2.0

     Unless required by applicable law or agreed to in writing, software
     distributed under the License is distributed on an "AS IS" BASIS,
     WITHOUT WARRANTIES OR CONDITIONS OF ANY KIND, either express or implied.
     See the License for the specific language governing permissions and
     limitations under the License.
-->

<manifest xmlns:android="http://schemas.android.com/apk/res/android"
    android:sharedUserId="com.android.dialer"
    package="com.android.dialer"
    coreApp="true">

    <uses-permission android:name="android.permission.CALL_PHONE" />
    <uses-permission android:name="android.permission.CALL_PRIVILEGED" />
    <uses-permission android:name="android.permission.READ_CONTACTS" />
    <uses-permission android:name="android.permission.WRITE_CONTACTS" />
    <uses-permission android:name="android.permission.READ_CALL_LOG" />
    <uses-permission android:name="android.permission.WRITE_CALL_LOG" />
    <uses-permission android:name="android.permission.READ_PROFILE" />
    <uses-permission android:name="android.permission.MANAGE_ACCOUNTS" />
    <uses-permission android:name="android.permission.GET_ACCOUNTS" />
    <uses-permission android:name="android.permission.ACCESS_FINE_LOCATION" />
    <uses-permission android:name="android.permission.ACCESS_COARSE_LOCATION" />
    <uses-permission android:name="android.permission.INTERNET" />
    <uses-permission android:name="android.permission.PROCESS_OUTGOING_CALLS"/>
    <uses-permission android:name="android.permission.NFC" />
    <uses-permission android:name="android.permission.READ_PHONE_STATE" />
    <uses-permission android:name="android.permission.MODIFY_AUDIO_SETTINGS" />
    <uses-permission android:name="android.permission.MODIFY_PHONE_STATE" />
    <uses-permission android:name="android.permission.WAKE_LOCK" />
    <uses-permission android:name="android.permission.WRITE_EXTERNAL_STORAGE" />
    <uses-permission android:name="android.permission.WRITE_SETTINGS" />
    <uses-permission android:name="android.permission.USE_CREDENTIALS" />
    <uses-permission android:name="android.permission.VIBRATE" />
    <uses-permission android:name="android.permission.READ_SYNC_SETTINGS" />
    <uses-permission android:name="android.permission.CONTROL_INCALL_EXPERIENCE" />
    <uses-permission android:name="com.android.voicemail.permission.ADD_VOICEMAIL" />
    <uses-permission android:name="com.android.voicemail.permission.WRITE_VOICEMAIL" />
    <uses-permission android:name="com.android.voicemail.permission.READ_VOICEMAIL" />
    <uses-permission android:name="android.permission.ALLOW_ANY_CODEC_FOR_PLAYBACK" />
    <uses-permission android:name="com.android.launcher.permission.INSTALL_SHORTCUT"/>
    <uses-permission android:name="android.permission.READ_PHONE_BLACKLIST" />
    <uses-permission android:name="android.permission.CHANGE_PHONE_BLACKLIST" />
    <uses-permission android:name="android.permission.RECEIVE_BOOT_COMPLETED" />
    <uses-permission android:name="android.permission.BROADCAST_STICKY" />
    <!-- This tells the activity manager to not delay any of our activity
     start requests, even if they happen immediately after the user
     presses home. -->
    <uses-permission android:name="android.permission.STOP_APP_SWITCHES" />
    <uses-permission android:name="android.permission.RECORD_AUDIO" />
    <uses-permission android:name="com.qualcomm.permission.USE_PHONE_SERVICE" />

    <application
        android:name="DialerApplication"
        android:label="@string/applicationLabel"
        android:icon="@mipmap/ic_launcher_phone"
        android:hardwareAccelerated="true"
        android:supportsRtl="true"
        android:backupAgent='com.android.dialer.DialerBackupAgent'>

        <meta-data android:name="com.google.android.backup.api_key"
            android:value="AEdPqrEAAAAIBXgtCEKQ6W0PXVnW-ZVia2KmlV2AxsTw3GjAeQ" />

        <uses-library android:name="com.qualcomm.qti.smartsearch" />

        <!-- The entrance point for Phone UI.
             stateAlwaysHidden is set to suppress keyboard show up on
             dialpad screen. -->
        <activity android:name=".DialtactsActivity"
            android:label="@string/launcherActivityLabel"
            android:theme="@style/DialtactsActivityTheme"
            android:launchMode="singleTask"
            android:clearTaskOnLaunch="true"
            android:icon="@mipmap/ic_launcher_phone"
            android:enabled="@*android:bool/config_voice_capable"
            android:windowSoftInputMode="stateAlwaysHidden|adjustNothing">
            <intent-filter>
                <action android:name="android.intent.action.DIAL" />
                <category android:name="android.intent.category.DEFAULT" />
                <category android:name="android.intent.category.BROWSABLE" />
                <data android:mimeType="vnd.android.cursor.item/phone" />
                <data android:mimeType="vnd.android.cursor.item/person" />
            </intent-filter>
            <intent-filter>
                <action android:name="android.intent.action.DIAL" />
                <category android:name="android.intent.category.DEFAULT" />
                <category android:name="android.intent.category.BROWSABLE" />
                <data android:scheme="voicemail" />
            </intent-filter>
            <intent-filter>
                <action android:name="android.intent.action.DIAL" />
                <category android:name="android.intent.category.DEFAULT" />
            </intent-filter>
            <intent-filter>
                <action android:name="android.intent.action.MAIN" />
                <category android:name="android.intent.category.DEFAULT" />
                <category android:name="android.intent.category.LAUNCHER" />
                <category android:name="android.intent.category.BROWSABLE" />
            </intent-filter>
            <intent-filter>
                <action android:name="android.intent.action.VIEW" />
                <action android:name="android.intent.action.DIAL" />
                <category android:name="android.intent.category.DEFAULT" />
                <category android:name="android.intent.category.BROWSABLE" />
                <data android:scheme="tel" />
            </intent-filter>
            <intent-filter>
                <action android:name="android.intent.action.CALL_BUTTON" />
                <category android:name="android.intent.category.DEFAULT" />
                <category android:name="android.intent.category.BROWSABLE" />
            </intent-filter>
            <!-- This was never intended to be public, but is here for backward
                 compatibility.  Use Intent.ACTION_DIAL instead. -->
            <intent-filter>
                <action android:name="com.android.phone.action.TOUCH_DIALER" />
                <category android:name="android.intent.category.DEFAULT" />
                <category android:name="android.intent.category.TAB" />
            </intent-filter>
            <intent-filter android:label="@string/recentCallsIconLabel">
                <action android:name="com.android.phone.action.RECENT_CALLS" />
                <category android:name="android.intent.category.DEFAULT" />
                <category android:name="android.intent.category.TAB" />
            </intent-filter>
            <meta-data
                android:name="com.android.keyguard.layout"
                android:resource="@layout/keyguard_preview" />
        </activity>

        <activity android:name="com.android.dialer.settings.DialerSettingsActivity"
                  android:label="@string/dialer_settings_label"
                  android:parentActivityName="com.android.dialer.DialtactsActivity"
                  android:theme="@style/SettingsStyle"
                  android:exported="false">
        </activity>

        <activity android:name="com.android.dialer.calllog.CallLogActivity"
            android:label="@string/call_log_activity_title"
            android:theme="@style/DialtactsThemeWithoutActionBarOverlay"
            android:screenOrientation="nosensor"
            android:icon="@mipmap/ic_launcher_phone">
            <intent-filter>
                <action android:name="android.intent.action.VIEW" />
                <category android:name="android.intent.category.DEFAULT" />
                <category android:name="android.intent.category.BROWSABLE" />
                <data android:mimeType="vnd.android.cursor.dir/calls" />
            </intent-filter>
        </activity>

        <activity android:name="com.android.dialer.CallDetailActivity"
                  android:label="@string/callDetailTitle"
                  android:theme="@style/CallDetailActivityTheme"
                  android:icon="@mipmap/ic_launcher_phone"
                  android:parentActivityName="com.android.dialer.calllog.CallLogActivity"
            >
            <intent-filter>
                <action android:name="android.intent.action.VIEW"/>
                <category android:name="android.intent.category.DEFAULT"/>
                <data android:mimeType="vnd.android.cursor.item/calls"/>
            </intent-filter>
        </activity>

        <activity android:name=".callstats.CallStatsDetailActivity"
            android:label="@string/callStatsDetailTitle"
            android:theme="@style/CallDetailActivityTheme"
            android:screenOrientation="portrait"
            android:icon="@mipmap/ic_launcher_phone" >
            <intent-filter>
                <action android:name="android.intent.action.VIEW" />
                <category android:name="android.intent.category.DEFAULT" />
            </intent-filter>
        </activity>

        <activity android:name="com.android.contacts.common.test.FragmentTestActivity">
            <intent-filter>
                <category android:name="android.intent.category.TEST"/>
            </intent-filter>
        </activity>

        <!-- Backwards compatibility: "Phone" from Gingerbread and earlier -->
        <activity-alias android:name="DialtactsActivity"
            android:targetActivity=".DialtactsActivity"
            android:exported="true"
        />

        <!-- Backwards compatibility: "Call log" from Gingerbread and earlier -->
        <activity-alias android:name="RecentCallsListActivity"
            android:targetActivity=".DialtactsActivity"
            android:exported="true"
        />

        <!-- Backwards compatibility: "Call log" from ICS -->
        <activity-alias android:name=".activities.CallLogActivity"
            android:targetActivity=".DialtactsActivity"
            android:exported="true"
        />

        <!-- Used to filter contacts list by account -->
        <activity
            android:name="com.android.contacts.common.list.AccountFilterActivity"
            android:label="@string/activity_title_contacts_filter"
            android:theme="@style/ContactListFilterTheme"/>

        <!-- Used to select display and sync groups -->
        <activity
            android:name="com.android.contacts.common.list.CustomContactListFilterActivity"
            android:label="@string/custom_list_filter"
            android:theme="@style/ContactListFilterTheme"/>

        <!-- vCard related -->
        <activity android:name="com.android.contacts.common.vcard.ImportVCardActivity"
                  android:configChanges="orientation|screenSize|keyboardHidden"
                  android:theme="@style/BackgroundOnlyTheme">
        </activity>

        <activity android:name="com.android.contacts.common.vcard.NfcImportVCardActivity"
                  android:configChanges="orientation|screenSize|keyboardHidden"
                  android:theme="@style/BackgroundOnlyTheme">
        </activity>

        <activity android:name="com.android.contacts.common.vcard.CancelActivity"
                  android:theme="@style/BackgroundOnlyTheme"/>

        <activity android:name="com.android.contacts.common.vcard.SelectAccountActivity"
                  android:theme="@style/BackgroundOnlyTheme"/>

        <activity android:name="com.android.contacts.common.vcard.ExportVCardActivity"
                  android:theme="@style/BackgroundOnlyTheme"/>

        <service
            android:name="com.android.contacts.common.vcard.VCardService"
            android:exported="false"/>
        <!-- end vCard related -->

        <receiver android:name=".calllog.CallLogReceiver"
            android:enabled="@*android:bool/config_voice_capable">
            <intent-filter>
                <action android:name="android.intent.action.NEW_VOICEMAIL" />
                <data
                    android:scheme="content"
                    android:host="com.android.voicemail"
                    android:mimeType="vnd.android.cursor.item/voicemail"
                />
            </intent-filter>
            <intent-filter android:priority="100">
                 <action android:name="android.intent.action.BOOT_COMPLETED"/>
            </intent-filter>
        </receiver>

        <activity android:name=".SpeedDialListActivity"
            android:theme="@style/DialtactsTheme"
            android:label="@string/speed_dial_settings" >
            <intent-filter>
                <action android:name="android.intent.action.MAIN"/>
            </intent-filter>
        </activity>

        <receiver android:name=".interactions.UndemoteOutgoingCallReceiver">
            <intent-filter>
                <action android:name="android.intent.action.NEW_OUTGOING_CALL" />
            </intent-filter>
        </receiver>

        <service
            android:name=".calllog.CallLogNotificationsService"
            android:exported="false"
        />

        <!-- Service to update a contact -->
        <service
            android:name=".contact.ContactUpdateService"
            android:exported="false" />

        <!-- Broadcast receiver that passively listens to location updates -->
        <receiver android:name="com.android.contacts.common.location.CountryDetector$LocationChangedReceiver"/>

        <!-- IntentService to update the user's current country -->
        <service android:name="com.android.contacts.common.location.UpdateCountryService"
            android:exported="false"/>

        <!-- Main in-call UI activity.  This is never launched directly
             from outside the phone app; instead, it's either launched by
             the OutgoingCallBroadcaster (for outgoing calls), or as the
             fullScreenIntent of a notification (for incoming calls.) -->
        <activity android:name="com.android.incallui.InCallActivity"
                  android:theme="@style/Theme.InCallScreen"
                  android:label="@string/phoneAppLabel"
                  android:excludeFromRecents="true"
                  android:launchMode="singleInstance"
                  android:configChanges="keyboardHidden"
                  android:exported="false"
                  android:screenOrientation="nosensor" >
        </activity>

<<<<<<< HEAD
        <service android:name="com.android.services.callrecorder.CallRecorderService"
                 android:process="com.android.incallui">
        </service>
=======
        <activity android:name="com.android.incallui.CircularRevealActivity"
                  android:theme="@style/Theme.CircularRevealAnimation"
                  android:exported="false"
                  android:configChanges="keyboardHidden|orientation"
                  android:launchMode="singleInstance"
                  android:noHistory="true"
                  android:excludeFromRecents="true"
                  android:screenOrientation="nosensor" />
>>>>>>> 17c2f110

        <!-- BroadcastReceiver for receiving Intents from Notification mechanism. -->
        <receiver android:name="com.android.incallui.InCallApp$NotificationBroadcastReceiver"
                  android:exported="false">
            <intent-filter>
                <action android:name="com.android.incallui.ACTION_HANG_UP_ONGOING_CALL" />
            </intent-filter>
        </receiver>

        <service android:name="com.android.incallui.InCallServiceImpl"
                 android:permission="android.permission.BIND_INCALL_SERVICE" >
            <intent-filter>
                <action android:name="android.telecom.InCallService"/>
            </intent-filter>
        </service>

        <provider android:name="com.android.dialer.lookup.LookupProvider"
                  android:authorities="com.android.dialer.provider"
                  android:exported="false"
                  android:multiprocess="false" />

    </application>
</manifest><|MERGE_RESOLUTION|>--- conflicted
+++ resolved
@@ -300,11 +300,10 @@
                   android:screenOrientation="nosensor" >
         </activity>
 
-<<<<<<< HEAD
         <service android:name="com.android.services.callrecorder.CallRecorderService"
                  android:process="com.android.incallui">
         </service>
-=======
+
         <activity android:name="com.android.incallui.CircularRevealActivity"
                   android:theme="@style/Theme.CircularRevealAnimation"
                   android:exported="false"
@@ -313,7 +312,6 @@
                   android:noHistory="true"
                   android:excludeFromRecents="true"
                   android:screenOrientation="nosensor" />
->>>>>>> 17c2f110
 
         <!-- BroadcastReceiver for receiving Intents from Notification mechanism. -->
         <receiver android:name="com.android.incallui.InCallApp$NotificationBroadcastReceiver"
