--- conflicted
+++ resolved
@@ -22,11 +22,8 @@
 import android.net.Uri;
 import android.provider.CallLog.Calls;
 import android.provider.ContactsContract.CommonDataKinds.Phone;
-<<<<<<< HEAD
+import android.telecom.PhoneAccountHandle;
 import android.telephony.SubscriptionManager;
-=======
-import android.telecom.PhoneAccountHandle;
->>>>>>> 17c2f110
 
 /**
  * The details of a phone call to be shown in the UI.
@@ -71,15 +68,10 @@
      * The source type of the contact associated with this call.
      */
     public final int sourceType;
-
     /**
      * The unique identifier for the account associated with the call.
      */
     public final PhoneAccountHandle accountHandle;
-    /**
-     * The account id associated with the call.
-     */
-    public final int accountId;
     /**
      * Features applicable to this call.
      */
@@ -111,67 +103,40 @@
             CharSequence formattedNumber, String countryIso, String geocode,
             int[] callTypes, long date, long duration) {
         this (number, numberPresentation, formattedNumber, countryIso, geocode,
-<<<<<<< HEAD
-                callTypes, date, duration, "", 0, "", null, null, 0, null, null, 0, null, null,
-                DEFAULT_PHONE_ID);
-=======
                 callTypes, date, duration, "", 0, "", null, null, 0, null, 0, null, null);
->>>>>>> 17c2f110
     }
 
     /** Create the details for a call with a number not associated with a contact. */
     public PhoneCallDetails(CharSequence number, int numberPresentation,
             CharSequence formattedNumber, String countryIso, String geocode,
-<<<<<<< HEAD
-            int[] callTypes, long date, long duration, String accountLabel, Drawable accountIcon,
-            int features, Long dataUsage, String transcription) {
+            int[] callTypes, long date, long duration,
+            PhoneAccountHandle accountHandle, int features, Long dataUsage, String transcription) {
         this(number, numberPresentation, formattedNumber, countryIso, geocode,
-                callTypes, date, duration, "", 0, "", null, null, 0, accountLabel, accountIcon,
-                features, dataUsage, transcription, DEFAULT_PHONE_ID);
-    }
-
-    /** Create the details for a call with a number not associated with a contact. */
-    public PhoneCallDetails(CharSequence number, int numberPresentation,
-            CharSequence formattedNumber, String countryIso, String geocode,
-            int[] callTypes, long date, long duration, String accountLabel, Drawable accountIcon,
-            int features, Long dataUsage, String transcription, int accountId) {
-        this(number, numberPresentation, formattedNumber, countryIso, geocode,
-                callTypes, date, duration, "", 0, "", null, null, 0, accountLabel, accountIcon,
-                features, dataUsage, transcription, accountId);
+                callTypes, date, duration, "", 0, "", null, null, 0, accountHandle,
+                features, dataUsage, transcription);
     }
 
     public PhoneCallDetails(CharSequence number, int numberPresentation,
             CharSequence formattedNumber, String countryIso, String geocode,
             int[] callTypes, long date, long duration, CharSequence name,
             int numberType, CharSequence numberLabel, Uri contactUri,
-            Uri photoUri, int sourceType, String accountLabel, Drawable accountIcon, int features,
-            Long dataUsage, String transcription, int accountId) {
+            Uri photoUri, int sourceType,
+            PhoneAccountHandle accountHandle, int features,
+            Long dataUsage, String transcription) {
        this(number, numberPresentation, formattedNumber, countryIso, geocode, callTypes,
                date, duration, name, numberType, numberLabel, contactUri, photoUri, sourceType,
-               accountLabel, accountIcon, features, dataUsage, transcription, accountId,
+               accountHandle, features, dataUsage, transcription,
                Calls.DURATION_TYPE_ACTIVE);
-=======
-            int[] callTypes, long date, long duration,
-            PhoneAccountHandle accountHandle, int features, Long dataUsage, String transcription) {
-        this(number, numberPresentation, formattedNumber, countryIso, geocode, callTypes, date,
-                duration, "", 0, "", null, null, 0, accountHandle, features, dataUsage,
-                transcription);
->>>>>>> 17c2f110
     }
 
     /** Create the details for a call with a number associated with a contact. */
     public PhoneCallDetails(CharSequence number, int numberPresentation,
             CharSequence formattedNumber, String countryIso, String geocode,
             int[] callTypes, long date, long duration, CharSequence name,
-<<<<<<< HEAD
             int numberType, CharSequence numberLabel, Uri contactUri,
-            Uri photoUri, int sourceType, String accountLabel, Drawable accountIcon, int features,
-            Long dataUsage, String transcription, int accountId, int durationType) {
-=======
-            int numberType, CharSequence numberLabel, Uri contactUri, Uri photoUri,
-            int sourceType, PhoneAccountHandle accountHandle, int features, Long dataUsage,
-            String transcription) {
->>>>>>> 17c2f110
+            Uri photoUri, int sourceType,
+            PhoneAccountHandle accountHandle, int features,
+            Long dataUsage, String transcription, int durationType) {
         this.number = number;
         this.numberPresentation = numberPresentation;
         this.formattedNumber = formattedNumber;
@@ -190,7 +155,6 @@
         this.features = features;
         this.dataUsage = dataUsage;
         this.transcription = transcription;
-        this.accountId = accountId;
         this.durationType = durationType;
     }
 
@@ -227,12 +191,8 @@
         return photoUri;
     }
     @Override
-    public int getAccountId() {
-        return accountId;
-    }
-    @Override
-    public CharSequence getAccountLabel() {
-        return accountLabel;
+    public PhoneAccountHandle getAccountHandle() {
+        return accountHandle;
     }
     @Override
     public CharSequence getGeocode() {
