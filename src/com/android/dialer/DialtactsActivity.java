/*
 * Copyright (C) 2013 The Android Open Source Project
 *
 * Licensed under the Apache License, Version 2.0 (the "License");
 * you may not use this file except in compliance with the License.
 * You may obtain a copy of the License at
 *
 *      http://www.apache.org/licenses/LICENSE-2.0
 *
 * Unless required by applicable law or agreed to in writing, software
 * distributed under the License is distributed on an "AS IS" BASIS,
 * WITHOUT WARRANTIES OR CONDITIONS OF ANY KIND, either express or implied.
 * See the License for the specific language governing permissions and
 * limitations under the License.
 */

package com.android.dialer;

import android.app.ActionBar;
import android.app.Fragment;
import android.app.FragmentTransaction;
import android.content.ActivityNotFoundException;
import android.content.Context;
import android.content.Intent;
import android.content.SharedPreferences;
import android.content.pm.PackageManager;
import android.content.pm.ResolveInfo;
import android.content.res.Configuration;
import android.content.res.Resources;
import android.net.Uri;
import android.os.Bundle;
import android.os.SystemProperties;
import android.os.RemoteException;
import android.os.ServiceManager;
import android.preference.PreferenceManager;
import android.provider.CallLog.Calls;
import android.provider.ContactsContract.Contacts;
import android.provider.ContactsContract.Intents;
import android.speech.RecognizerIntent;
import android.support.v4.view.ViewPager;
import android.telecom.PhoneAccount;
import android.telecom.TelecomManager;
import android.telephony.TelephonyManager;
import android.text.Editable;
import android.text.TextUtils;
import android.text.TextWatcher;
import android.util.Log;
import android.view.DragEvent;
import android.view.Gravity;
import android.view.KeyEvent;
import android.view.Menu;
import android.view.MenuItem;
import android.view.MotionEvent;
import android.view.View;
import android.view.View.OnDragListener;
import android.view.View.OnTouchListener;
import android.view.ViewTreeObserver;
import android.view.animation.Animation;
import android.view.animation.AnimationUtils;
import android.widget.AbsListView.OnScrollListener;
import android.widget.EditText;
import android.widget.FrameLayout;
import android.widget.ImageButton;
import android.widget.PopupMenu;
import android.widget.Toast;

import com.android.contacts.common.CallUtil;
<<<<<<< HEAD
import com.android.contacts.common.SimContactsConstants;
=======
import com.android.contacts.common.activity.TransactionSafeActivity;
>>>>>>> 17c2f110
import com.android.contacts.common.dialog.ClearFrequentsDialog;
import com.android.contacts.common.interactions.ImportExportDialogFragment;
import com.android.contacts.common.interactions.TouchPointManager;
import com.android.contacts.common.list.OnPhoneNumberPickerActionListener;
import com.android.contacts.common.widget.FloatingActionButtonController;
import com.android.contacts.commonbind.analytics.AnalyticsUtil;
import com.android.dialer.calllog.CallLogActivity;
import com.android.dialer.database.DialerDatabaseHelper;
import com.android.dialer.dialpad.DialpadFragment;
import com.android.dialer.dialpad.SmartDialNameMatcher;
import com.android.dialer.dialpad.SmartDialPrefix;
import com.android.dialer.interactions.PhoneNumberInteraction;
import com.android.dialer.list.DragDropController;
import com.android.dialer.list.ListsFragment;
import com.android.dialer.list.OnDragDropListener;
import com.android.dialer.list.OnListFragmentScrolledListener;
import com.android.dialer.list.PhoneFavoriteSquareTileView;
import com.android.dialer.list.RegularSearchFragment;
import com.android.dialer.list.SearchFragment;
import com.android.dialer.list.SmartDialSearchFragment;
import com.android.dialer.list.SpeedDialFragment;
import com.android.dialer.settings.DialerSettingsActivity;
import com.android.dialer.util.DialerUtils;
import com.android.dialer.widget.ActionBarController;
import com.android.dialer.widget.SearchEditTextLayout;
import com.android.dialer.widget.SearchEditTextLayout.OnBackButtonClickedListener;
import com.android.dialerbind.DatabaseHelperManager;
import com.android.phone.common.animation.AnimUtils;
import com.android.phone.common.util.SettingsUtil;
import com.android.ims.ImsManager;
import com.android.internal.telephony.TelephonyProperties;
import com.android.phone.common.animation.AnimationListenerAdapter;
import com.android.phone.common.animation.AnimUtils.AnimationCallback;


import java.util.ArrayList;
import java.util.Iterator;
import java.util.List;
import java.util.Locale;

/**
 * The dialer tab's title is 'phone', a more common name (see strings.xml).
 */
public class DialtactsActivity extends TransactionSafeActivity implements View.OnClickListener,
        DialpadFragment.OnDialpadQueryChangedListener,
        OnListFragmentScrolledListener,
        DialpadFragment.HostInterface,
        ListsFragment.HostInterface,
        SpeedDialFragment.HostInterface,
        SearchFragment.HostInterface,
        OnDragDropListener,
        OnPhoneNumberPickerActionListener,
        PopupMenu.OnMenuItemClickListener,
        ViewPager.OnPageChangeListener,
        ActionBarController.ActivityUi {
    private static final String TAG = "DialtactsActivity";

    public static final boolean DEBUG = Log.isLoggable(TAG, Log.DEBUG);

    public static final String SHARED_PREFS_NAME = "com.android.dialer_preferences";
    private static final String PREF_LAST_T9_LOCALE = "smart_dial_prefix_last_t9_locale";

    /** @see #getCallOrigin() */
    private static final String CALL_ORIGIN_DIALTACTS =
            "com.android.dialer.DialtactsActivity";

    private static final String KEY_IN_REGULAR_SEARCH_UI = "in_regular_search_ui";
    private static final String KEY_IN_DIALPAD_SEARCH_UI = "in_dialpad_search_ui";
    private static final String KEY_SEARCH_QUERY = "search_query";
    private static final String KEY_FIRST_LAUNCH = "first_launch";
    private static final String KEY_IS_DIALPAD_SHOWN = "is_dialpad_shown";

    private static final String TAG_DIALPAD_FRAGMENT = "dialpad";
    private static final String TAG_REGULAR_SEARCH_FRAGMENT = "search";
    private static final String TAG_SMARTDIAL_SEARCH_FRAGMENT = "smartdial";
    private static final String TAG_FAVORITES_FRAGMENT = "favorites";

    /**
     * Just for backward compatibility. Should behave as same as {@link Intent#ACTION_DIAL}.
     */
    private static final String ACTION_TOUCH_DIALER = "com.android.phone.action.TOUCH_DIALER";

    private static final int ACTIVITY_REQUEST_CODE_VOICE_SEARCH = 1;

    private FrameLayout mParentLayout;

    /**
     * Fragment containing the dialpad that slides into view
     */
    protected DialpadFragment mDialpadFragment;

    /**
     * Fragment for searching phone numbers using the alphanumeric keyboard.
     */
    private RegularSearchFragment mRegularSearchFragment;

    /**
     * Fragment for searching phone numbers using the dialpad.
     */
    private SmartDialSearchFragment mSmartDialSearchFragment;

    private boolean mDialConferenceButtonPressed = false;

    /**
     * Animation that slides in.
     */
    private Animation mSlideIn;

    /**
     * Animation that slides out.
     */
    private Animation mSlideOut;

    /**
     * Listener for after slide out animation completes on dialer fragment.
     */
    AnimationListenerAdapter mSlideOutListener = new AnimationListenerAdapter() {
        @Override
        public void onAnimationEnd(Animation animation) {
            commitDialpadFragmentHide();
        }
    };

    /**
     * Fragment containing the speed dial list, recents list, and all contacts list.
     */
    private ListsFragment mListsFragment;

    /**
     * Tracks whether onSaveInstanceState has been called. If true, no fragment transactions can
     * be commited.
     */
    private boolean mStateSaved;
<<<<<<< HEAD
=======
    private boolean mIsRestarting;
>>>>>>> 17c2f110
    private boolean mInDialpadSearch;
    private boolean mInRegularSearch;
    private boolean mClearSearchOnPause;
    private boolean mIsDialpadShown;
    private boolean mShowDialpadOnResume;

    /**
     * Whether or not the device is in landscape orientation.
     */
    private boolean mIsLandscape;

    /**
     * The position of the currently selected tab in the attached {@link ListsFragment}.
     */
    private int mCurrentTabPosition = 0;

    /**
     * True if the dialpad is only temporarily showing due to being in call
     */
    private boolean mInCallDialpadUp;

    /**
     * True when this activity has been launched for the first time.
     */
    private boolean mFirstLaunch;

    /**
     * Search query to be applied to the SearchView in the ActionBar once
     * onCreateOptionsMenu has been called.
     */
    private String mPendingSearchViewQuery;

    private PopupMenu mOverflowMenu;
    private EditText mSearchView;
    private View mVoiceSearchButton;
    private View mDialCallButton;

    private String mSearchQuery;

    private DialerDatabaseHelper mDialerDatabaseHelper;
    private DragDropController mDragDropController;
    private ActionBarController mActionBarController;
    private ImageButton mFloatingActionButton;

    private ImageButton mConferenceDialButton;
    private FloatingActionButtonController mFloatingActionButtonController;

    private int mActionBarHeight;

    /**
     * The text returned from a voice search query.  Set in {@link #onActivityResult} and used in
     * {@link #onResume()} to populate the search box.
     */
    private String mVoiceSearchQuery;

    private class OptionsPopupMenu extends PopupMenu {
        public OptionsPopupMenu(Context context, View anchor) {
            super(context, anchor, Gravity.END);
        }

        @Override
        public void show() {
            final Menu menu = getMenu();
            final MenuItem clearFrequents = menu.findItem(R.id.menu_clear_frequents);
            clearFrequents.setVisible(mListsFragment != null &&
                    mListsFragment.getSpeedDialFragment() != null &&
                    mListsFragment.getSpeedDialFragment().hasFrequents());
            super.show();
        }
    }

    /**
     * Listener that listens to drag events and sends their x and y coordinates to a
     * {@link DragDropController}.
     */
    private class LayoutOnDragListener implements OnDragListener {
        @Override
        public boolean onDrag(View v, DragEvent event) {
            if (event.getAction() == DragEvent.ACTION_DRAG_LOCATION) {
                mDragDropController.handleDragHovered(v, (int) event.getX(), (int) event.getY());
            }
            return true;
        }
    }

    /**
     * Listener used to send search queries to the phone search fragment.
     */
    private final TextWatcher mPhoneSearchQueryTextListener = new TextWatcher() {
        @Override
        public void beforeTextChanged(CharSequence s, int start, int count, int after) {
        }

        @Override
        public void onTextChanged(CharSequence s, int start, int before, int count) {
            final String newText = s.toString();
            if (newText.equals(mSearchQuery)) {
                // If the query hasn't changed (perhaps due to activity being destroyed
                // and restored, or user launching the same DIAL intent twice), then there is
                // no need to do anything here.
                return;
            }
            if (DEBUG) {
                Log.d(TAG, "onTextChange for mSearchView called with new query: " + newText);
                Log.d(TAG, "Previous Query: " + mSearchQuery);
            }
            mSearchQuery = newText;

            // Show search fragment only when the query string is changed to non-empty text.
            if (!TextUtils.isEmpty(newText)) {
                // Call enterSearchUi only if we are switching search modes, or showing a search
                // fragment for the first time.
                final boolean sameSearchMode = (mIsDialpadShown && mInDialpadSearch) ||
                        (!mIsDialpadShown && mInRegularSearch);
                if (!sameSearchMode) {
                    enterSearchUi(mIsDialpadShown, mSearchQuery);
                }
            }

            if (mSmartDialSearchFragment != null && mSmartDialSearchFragment.isVisible()) {
                mSmartDialSearchFragment.setQueryString(mSearchQuery, false /* delaySelection */);
            } else if (mRegularSearchFragment != null && mRegularSearchFragment.isVisible()) {
                mRegularSearchFragment.setQueryString(mSearchQuery, false /* delaySelection */);
            }
        }

        @Override
        public void afterTextChanged(Editable s) {
        }
    };


    /**
     * Open the search UI when the user clicks on the search box.
     */
    private final View.OnClickListener mSearchViewOnClickListener = new View.OnClickListener() {
        @Override
        public void onClick(View v) {
            if (!isInSearchUi()) {
                mActionBarController.onSearchBoxTapped();
                enterSearchUi(false /* smartDialSearch */, mSearchView.getText().toString());
            }
        }
    };

    /**
     * If the search term is empty and the user closes the soft keyboard, close the search UI.
     */
    private final View.OnKeyListener mSearchEditTextLayoutListener = new View.OnKeyListener() {
        @Override
        public boolean onKey(View v, int keyCode, KeyEvent event) {
            if (keyCode == KeyEvent.KEYCODE_BACK && event.getAction() == KeyEvent.ACTION_DOWN &&
                    TextUtils.isEmpty(mSearchView.getText().toString())) {
                maybeExitSearchUi();
            }
            return false;
        }
    };

    @Override
    public boolean dispatchTouchEvent(MotionEvent ev) {
        if (ev.getAction() == MotionEvent.ACTION_DOWN) {
            TouchPointManager.getInstance().setPoint((int) ev.getRawX(), (int) ev.getRawY());
        }
        return super.dispatchTouchEvent(ev);

    }

    @Override
    protected void onCreate(Bundle savedInstanceState) {
        super.onCreate(savedInstanceState);
        mFirstLaunch = true;

        final Resources resources = getResources();
        mActionBarHeight = resources.getDimensionPixelSize(R.dimen.action_bar_height_large);

        setContentView(R.layout.dialtacts_activity);
        getWindow().setBackgroundDrawable(null);

        final ActionBar actionBar = getActionBar();
        actionBar.setCustomView(R.layout.search_edittext);
        actionBar.setDisplayShowCustomEnabled(true);
        actionBar.setBackgroundDrawable(null);

        mActionBarController = new ActionBarController(this,
                (SearchEditTextLayout) actionBar.getCustomView());

        SearchEditTextLayout searchEditTextLayout =
                (SearchEditTextLayout) actionBar.getCustomView();
        searchEditTextLayout.setPreImeKeyListener(mSearchEditTextLayoutListener);

        mSearchView = (EditText) searchEditTextLayout.findViewById(R.id.search_view);
        mSearchView.addTextChangedListener(mPhoneSearchQueryTextListener);
        mVoiceSearchButton = searchEditTextLayout.findViewById(R.id.voice_search_button);
        searchEditTextLayout.findViewById(R.id.search_magnifying_glass)
                .setOnClickListener(mSearchViewOnClickListener);
        searchEditTextLayout.findViewById(R.id.search_box_start_search)
                .setOnClickListener(mSearchViewOnClickListener);
        searchEditTextLayout.setOnBackButtonClickedListener(new OnBackButtonClickedListener() {
            @Override
            public void onBackButtonClicked() {
                onBackPressed();
            }
        });

        mIsLandscape = getResources().getConfiguration().orientation
                == Configuration.ORIENTATION_LANDSCAPE;

        final View floatingActionButtonContainer = findViewById(
                R.id.floating_action_button_container);
        mFloatingActionButton = (ImageButton) findViewById(R.id.floating_action_button);
        mDialCallButton =  findViewById(R.id.floating_action_button);
        mFloatingActionButton.setOnClickListener(this);
        mConferenceDialButton = (ImageButton) findViewById(R.id.dialConferenceButton);
        mConferenceDialButton.setOnClickListener(this);
        mFloatingActionButtonController = new FloatingActionButtonController(this,
                floatingActionButtonContainer,mFloatingActionButton);

        ImageButton optionsMenuButton =
                (ImageButton) searchEditTextLayout.findViewById(R.id.dialtacts_options_menu_button);
        optionsMenuButton.setOnClickListener(this);
        mOverflowMenu = buildOptionsMenu(searchEditTextLayout);
        optionsMenuButton.setOnTouchListener(mOverflowMenu.getDragToOpenListener());

        // Add the favorites fragment, and the dialpad fragment, but only if savedInstanceState
        // is null. Otherwise the fragment manager takes care of recreating these fragments.
        if (savedInstanceState == null) {
            getFragmentManager().beginTransaction()
                    .add(R.id.dialtacts_frame, new ListsFragment(), TAG_FAVORITES_FRAGMENT)
                    .add(R.id.dialtacts_container, new DialpadFragment(), TAG_DIALPAD_FRAGMENT)
                    .commit();
        } else {
            mSearchQuery = savedInstanceState.getString(KEY_SEARCH_QUERY);
            mInRegularSearch = savedInstanceState.getBoolean(KEY_IN_REGULAR_SEARCH_UI);
            mInDialpadSearch = savedInstanceState.getBoolean(KEY_IN_DIALPAD_SEARCH_UI);
            mFirstLaunch = savedInstanceState.getBoolean(KEY_FIRST_LAUNCH);
            mShowDialpadOnResume = savedInstanceState.getBoolean(KEY_IS_DIALPAD_SHOWN);
            mActionBarController.restoreInstanceState(savedInstanceState);
        }

        final boolean isLayoutRtl = DialerUtils.isRtl();
        if (mIsLandscape) {
            mSlideIn = AnimationUtils.loadAnimation(this,
                    isLayoutRtl ? R.anim.dialpad_slide_in_left : R.anim.dialpad_slide_in_right);
            mSlideOut = AnimationUtils.loadAnimation(this,
                    isLayoutRtl ? R.anim.dialpad_slide_out_left : R.anim.dialpad_slide_out_right);
        } else {
            mSlideIn = AnimationUtils.loadAnimation(this, R.anim.dialpad_slide_in_bottom);
            mSlideOut = AnimationUtils.loadAnimation(this, R.anim.dialpad_slide_out_bottom);
        }

        mSlideIn.setInterpolator(AnimUtils.EASE_IN);
        mSlideOut.setInterpolator(AnimUtils.EASE_OUT);

        mSlideOut.setAnimationListener(mSlideOutListener);

        mParentLayout = (FrameLayout) findViewById(R.id.dialtacts_mainlayout);
        mParentLayout.setOnDragListener(new LayoutOnDragListener());
        floatingActionButtonContainer.getViewTreeObserver().addOnGlobalLayoutListener(
                new ViewTreeObserver.OnGlobalLayoutListener() {
                    @Override
                    public void onGlobalLayout() {
                        final ViewTreeObserver observer =
                                floatingActionButtonContainer.getViewTreeObserver();
                        if (!observer.isAlive()) {
                            return;
                        }
                        observer.removeOnGlobalLayoutListener(this);
                        int screenWidth = mParentLayout.getWidth();
                        mFloatingActionButtonController.setScreenWidth(screenWidth);
                        updateFloatingActionButtonControllerAlignment(false /* animate */);
                    }
                });

        setupActivityOverlay();

        mDialerDatabaseHelper = DatabaseHelperManager.getDatabaseHelper(this);
    }

    private void setupActivityOverlay() {
        final View activityOverlay = findViewById(R.id.activity_overlay);
        activityOverlay.setOnTouchListener(new OnTouchListener() {
            @Override
            public boolean onTouch(View v, MotionEvent event) {
                if (!mIsDialpadShown) {
                    maybeExitSearchUi();
                }
                return false;
            }
        });
    }

    @Override
    protected void onStart() {
        // make this call on start in case user changed t9 locale in settings
        SmartDialPrefix.initializeNanpSettings(this);

        // if locale has changed since last time, refresh the smart dial db
        Locale locale = SettingsUtil.getT9SearchInputLocale(this);
        SharedPreferences prefs = PreferenceManager.getDefaultSharedPreferences(this);
        String prevLocale = prefs.getString(PREF_LAST_T9_LOCALE, null);

        if (!TextUtils.equals(locale.toString(), prevLocale)) {
            mDialerDatabaseHelper.recreateSmartDialDatabaseInBackground();
            if (mDialpadFragment != null) {
                mDialpadFragment.refreshKeypad();
            }

            prefs.edit().putString(PREF_LAST_T9_LOCALE, locale.toString()).apply();
        } else {
            mDialerDatabaseHelper.startSmartDialUpdateThread();
        }

        super.onStart();
    }

    @Override
    protected void onResume() {
        super.onResume();
        mStateSaved = false;
        if (mFirstLaunch) {
            displayFragment(getIntent());
        } else if (!phoneIsInUse() && mInCallDialpadUp) {
            hideDialpadFragment(false, true);
            mInCallDialpadUp = false;
        } else if (mShowDialpadOnResume) {
            showDialpadFragment(false);
            mShowDialpadOnResume = false;
        }

        // If there was a voice query result returned in the {@link #onActivityResult} callback, it
        // will have been stashed in mVoiceSearchQuery since the search results fragment cannot be
        // shown until onResume has completed.  Active the search UI and set the search term now.
        if (!TextUtils.isEmpty(mVoiceSearchQuery)) {
            mActionBarController.onSearchBoxTapped();
            mSearchView.setText(mVoiceSearchQuery);
            mVoiceSearchQuery = null;
        }

        mFirstLaunch = false;

        if (mIsRestarting) {
            // This is only called when the activity goes from resumed -> paused -> resumed, so it
            // will not cause an extra view to be sent out on rotation
            if (mIsDialpadShown) {
                AnalyticsUtil.sendScreenView(mDialpadFragment, this);
            }
            mIsRestarting = false;
        }
        prepareVoiceSearchButton();
        updateFloatingActionButtonControllerAlignment(false /* animate */);
        setConferenceDialButtonImage(false);
        setConferenceDialButtonVisibility(true);
    }

    @Override
    protected void onRestart() {
        super.onRestart();
        mIsRestarting = true;
    }

    @Override
    protected void onPause() {
        if (mClearSearchOnPause) {
            hideDialpadAndSearchUi();
            mClearSearchOnPause = false;
        }
        if (mSlideOut.hasStarted() && !mSlideOut.hasEnded()) {
            commitDialpadFragmentHide();
        }
        super.onPause();
    }

    @Override
    protected void onSaveInstanceState(Bundle outState) {
        super.onSaveInstanceState(outState);
        outState.putString(KEY_SEARCH_QUERY, mSearchQuery);
        outState.putBoolean(KEY_IN_REGULAR_SEARCH_UI, mInRegularSearch);
        outState.putBoolean(KEY_IN_DIALPAD_SEARCH_UI, mInDialpadSearch);
        outState.putBoolean(KEY_FIRST_LAUNCH, mFirstLaunch);
        outState.putBoolean(KEY_IS_DIALPAD_SHOWN, mIsDialpadShown);
        mActionBarController.saveInstanceState(outState);
        mStateSaved = true;
    }

    @Override
    public void onAttachFragment(Fragment fragment) {
        if (fragment instanceof DialpadFragment) {
            mDialpadFragment = (DialpadFragment) fragment;
            if (!mShowDialpadOnResume) {
                final FragmentTransaction transaction = getFragmentManager().beginTransaction();
                transaction.hide(mDialpadFragment);
                transaction.commit();
            }
        } else if (fragment instanceof SmartDialSearchFragment) {
            mSmartDialSearchFragment = (SmartDialSearchFragment) fragment;
            mSmartDialSearchFragment.setOnPhoneNumberPickerActionListener(this);
        } else if (fragment instanceof SearchFragment) {
            mRegularSearchFragment = (RegularSearchFragment) fragment;
            mRegularSearchFragment.setOnPhoneNumberPickerActionListener(this);
        } else if (fragment instanceof ListsFragment) {
            mListsFragment = (ListsFragment) fragment;
            mListsFragment.addOnPageChangeListener(this);
        }
    }

    protected void handleMenuSettings() {
        final Intent intent = new Intent(this, DialerSettingsActivity.class);
        startActivity(intent);
    }

    @Override
    public void onClick(View view) {
        switch (view.getId()) {
            case R.id.floating_action_button:
                mDialConferenceButtonPressed = false;
                if (mDialpadFragment != null) {
                    mDialpadFragment.showDialConference(false);
                }
                if (!mIsDialpadShown) {
                    mInCallDialpadUp = false;
                    showDialpadFragment(true);
                    mFloatingActionButton.setVisibility(view.VISIBLE);
                    setConferenceDialButtonImage(false);
                    setConferenceDialButtonVisibility(true);
                } else {
                    // Dial button was pressed; tell the Dialpad fragment
                    mDialpadFragment.dialButtonPressed();
                }
                break;
            case R.id.dialConferenceButton:
                mDialConferenceButtonPressed = true;
                showDialpadFragment(true);
                mIsDialpadShown = false;
                mDialCallButton.setVisibility(view.VISIBLE);
                mDialpadFragment.dialConferenceButtonPressed();
                updateFloatingActionButtonControllerAlignment(true);
                mFloatingActionButton.setVisibility(view.VISIBLE);
            break;
            case R.id.voice_search_button:
                try {
                    startActivityForResult(new Intent(RecognizerIntent.ACTION_RECOGNIZE_SPEECH),
                            ACTIVITY_REQUEST_CODE_VOICE_SEARCH);
                } catch (ActivityNotFoundException e) {
                    Toast.makeText(DialtactsActivity.this, R.string.voice_search_not_available,
                            Toast.LENGTH_SHORT).show();
                }
                break;
            case R.id.dialtacts_options_menu_button:
                mOverflowMenu.show();
                break;
            default: {
                Log.wtf(TAG, "Unexpected onClick event from " + view);
                break;
            }
        }
    }

    @Override
    public boolean onMenuItemClick(MenuItem item) {
        switch (item.getItemId()) {
            case R.id.menu_history:
                showCallHistory();
                break;
            case R.id.menu_add_contact:
                try {
                    startActivity(new Intent(Intent.ACTION_INSERT, Contacts.CONTENT_URI));
                } catch (ActivityNotFoundException e) {
                    Toast toast = Toast.makeText(this,
                            R.string.add_contact_not_available,
                            Toast.LENGTH_SHORT);
                    toast.show();
                }
                break;
            case R.id.menu_import_export:
                // We hard-code the "contactsAreAvailable" argument because doing it properly would
                // involve querying a {@link ProviderStatusLoader}, which we don't want to do right
                // now in Dialtacts for (potential) performance reasons. Compare with how it is
                // done in {@link PeopleActivity}.
                ImportExportDialogFragment.show(getFragmentManager(), true,
                        DialtactsActivity.class);
                return true;
            case R.id.menu_clear_frequents:
                ClearFrequentsDialog.show(getFragmentManager());
                return true;
            case R.id.menu_call_settings:
                handleMenuSettings();
                return true;
        }
        return false;
    }

    @Override
    protected void onActivityResult(int requestCode, int resultCode, Intent data) {
        if (requestCode == ACTIVITY_REQUEST_CODE_VOICE_SEARCH) {
            if (resultCode == RESULT_OK) {
                final ArrayList<String> matches = data.getStringArrayListExtra(
                        RecognizerIntent.EXTRA_RESULTS);
                if (matches.size() > 0) {
                    final String match = matches.get(0);
                    mVoiceSearchQuery = match;
                } else {
                    Log.e(TAG, "Voice search - nothing heard");
                }
            } else {
                Log.e(TAG, "Voice search failed");
            }
        } else if (requestCode == ImportExportDialogFragment.SUBACTIVITY_SHARE_VISILBLE_CONTACTS) {
            if (resultCode == RESULT_OK) {
                Bundle result = data.getExtras().getBundle(
                        SimContactsConstants.RESULT_KEY);
                StringBuilder uriList = buildUriList(result);
                if (uriList == null) {
                    return;
                }
                Uri uri = Uri.withAppendedPath(
                        Contacts.CONTENT_MULTI_VCARD_URI,
                        Uri.encode(uriList.toString()));
                final Intent intent = new Intent(Intent.ACTION_SEND);
                intent.setType(Contacts.CONTENT_VCARD_TYPE);
                intent.putExtra(Intent.EXTRA_STREAM, uri);
                startActivity(intent);
            }
        }
        super.onActivityResult(requestCode, resultCode, data);
    }

    private StringBuilder buildUriList(Bundle result) {
        if (result == null) {
            return null;
        }
        int size = result.keySet().size();
        // The premise of allowing to share contacts is that the
        // amount of those contacts which have been selected to
        // append and will be put into intent as extra data to
        // deliver is not more that 2000, because too long arguments
        // will cause TransactionTooLargeException in binder.
        if (size > ImportExportDialogFragment.MAX_COUNT_ALLOW_SHARE_CONTACT) {
            String text = getString(R.string.contact_share_failed_toast,
                    ImportExportDialogFragment.MAX_COUNT_ALLOW_SHARE_CONTACT);
            Toast.makeText(this, text, Toast.LENGTH_SHORT).show();
            return null;
        }
        StringBuilder uriListBuilder = new StringBuilder();
        int index = 0;
        Iterator<String> it = result.keySet().iterator();
        String[] values = null;
        while (it.hasNext()) {
            if (index != 0) {
                uriListBuilder.append(':');
            }
            values = result.getStringArray(it.next());
            uriListBuilder.append(values[0]);
            index++;
        }
        return uriListBuilder;
    }

    /**
     * Initiates a fragment transaction to show the dialpad fragment. Animations and other visual
     * updates are handled by a callback which is invoked after the dialpad fragment is shown.
     * @see #onDialpadShown
     */
    private void showDialpadFragment(boolean animate) {
        if (mIsDialpadShown || mStateSaved) {
            return;
        }
        mIsDialpadShown = true;
        mDialpadFragment.setAnimate(animate);
        mListsFragment.setUserVisibleHint(false);
        AnalyticsUtil.sendScreenView(mDialpadFragment);

        final FragmentTransaction ft = getFragmentManager().beginTransaction();
        ft.show(mDialpadFragment);
        ft.commit();

        if (animate) {
            mFloatingActionButtonController.scaleOut(new AnimationCallback() {
                @Override
                public void onAnimationEnd() {
                    onFloatingActionButtonHidden();
                }
            });
        } else {
            mFloatingActionButtonController.setVisible(false);
            onFloatingActionButtonHidden();
        }
        mActionBarController.onDialpadUp();
        setConferenceDialButtonVisibility(animate);

        if (!isInSearchUi()) {
            enterSearchUi(true /* isSmartDial */, mSearchQuery);
        }
    }

    private void onFloatingActionButtonHidden() {
        // The dialpad might be hidden again (user pressed Back during animation)
        // by the time this executes.
        if (!mIsDialpadShown) {
            return;
        }

        if (mDialConferenceButtonPressed) {
            mFloatingActionButton.setImageResource(R.drawable.fab_ic_dial);
            mDialConferenceButtonPressed = false;
        } else {
            mFloatingActionButton.setImageResource(R.drawable.fab_ic_call);
        }
    }

    /**
     * Callback from child DialpadFragment when the dialpad is shown.
     */
    public void onDialpadShown() {
        updateFloatingActionButtonControllerAlignment(mDialpadFragment.getAnimate());
        if (mDialpadFragment.getAnimate()) {
            mDialpadFragment.getView().startAnimation(mSlideIn);
        } else {
            mDialpadFragment.setYFraction(0);
        }

        updateSearchFragmentPosition();
    }

    /**
     * Initiates animations and other visual updates to hide the dialpad. The fragment is hidden in
     * a callback after the hide animation ends.
     * @see #commitDialpadFragmentHide
     */
    public void hideDialpadFragment(boolean animate, boolean clearDialpad) {
        if (mDialpadFragment == null) {
            return;
        }
        if (clearDialpad) {
            mDialpadFragment.clearDialpad();
        }
        if (!mIsDialpadShown && !mDialpadFragment.isRecipientsShown()) {
            updateFloatingActionButtonControllerAlignment(animate);
            return;
        }
        mIsDialpadShown = false;
        mDialpadFragment.setAnimate(animate);
        mListsFragment.setUserVisibleHint(true);
        mListsFragment.sendScreenViewForCurrentPosition();

        updateSearchFragmentPosition();
        mFloatingActionButton.setImageResource(R.drawable.fab_ic_dial);

        updateFloatingActionButtonControllerAlignment(animate);
        if (animate) {
            mDialpadFragment.getView().startAnimation(mSlideOut);
        } else {
            commitDialpadFragmentHide();
        }

        mActionBarController.onDialpadDown();

        if (isInSearchUi()) {
            if (TextUtils.isEmpty(mSearchQuery)) {
                exitSearchUi();
            }
        }
    }

    /**
     * Finishes hiding the dialpad fragment after any animations are completed.
     */
<<<<<<< HEAD
    public void commitDialpadFragmentHide() {
=======
    private void commitDialpadFragmentHide() {
>>>>>>> 17c2f110
        if (!mStateSaved && !mDialpadFragment.isHidden()) {
            final FragmentTransaction ft = getFragmentManager().beginTransaction();
            ft.hide(mDialpadFragment);
            ft.commit();
        }
        mFloatingActionButtonController.scaleIn(AnimUtils.NO_DELAY);
    }

    private void updateSearchFragmentPosition() {
        SearchFragment fragment = null;
        if (mSmartDialSearchFragment != null && mSmartDialSearchFragment.isVisible()) {
            fragment = mSmartDialSearchFragment;
        } else if (mRegularSearchFragment != null && mRegularSearchFragment.isVisible()) {
            fragment = mRegularSearchFragment;
        }
        if (fragment != null && fragment.isVisible()) {
            fragment.updatePosition(true /* animate */);
        }
    }

    @Override
    public boolean isInSearchUi() {
        return mInDialpadSearch || mInRegularSearch;
    }

    @Override
    public boolean hasSearchQuery() {
        return !TextUtils.isEmpty(mSearchQuery);
    }

    @Override
    public boolean shouldShowActionBar() {
        return mListsFragment.shouldShowActionBar();
    }

    private void setNotInSearchUi() {
        mInDialpadSearch = false;
        mInRegularSearch = false;
    }

    private void hideDialpadAndSearchUi() {
        if (mIsDialpadShown) {
            hideDialpadFragment(false, true);
        } else {
            exitSearchUi();
        }
    }

    private void prepareVoiceSearchButton() {
        final Intent voiceIntent = new Intent(RecognizerIntent.ACTION_RECOGNIZE_SPEECH);
        if (canIntentBeHandled(voiceIntent)) {
            mVoiceSearchButton.setVisibility(View.VISIBLE);
            mVoiceSearchButton.setOnClickListener(this);
        } else {
            mVoiceSearchButton.setVisibility(View.GONE);
        }
    }

    private OptionsPopupMenu buildOptionsMenu(View invoker) {
        final OptionsPopupMenu popupMenu = new OptionsPopupMenu(this, invoker);
        popupMenu.inflate(R.menu.dialtacts_options);
        final Menu menu = popupMenu.getMenu();
        popupMenu.setOnMenuItemClickListener(this);
        return popupMenu;
    }

    @Override
    public boolean onCreateOptionsMenu(Menu menu) {
        if (mPendingSearchViewQuery != null) {
            mSearchView.setText(mPendingSearchViewQuery);
            mPendingSearchViewQuery = null;
        }
        mActionBarController.restoreActionBarOffset();
        return false;
    }

    /**
     * Returns true if the intent is due to hitting the green send key (hardware call button:
     * KEYCODE_CALL) while in a call.
     *
     * @param intent the intent that launched this activity
     * @return true if the intent is due to hitting the green send key while in a call
     */
    private boolean isSendKeyWhileInCall(Intent intent) {
        // If there is a call in progress and the user launched the dialer by hitting the call
        // button, go straight to the in-call screen.
        final boolean callKey = Intent.ACTION_CALL_BUTTON.equals(intent.getAction());

        if (callKey) {
            getTelecomManager().showInCallScreen(false);
            return true;
        }

        return false;
    }

    /**
     * Sets the current tab based on the intent's request type
     *
     * @param intent Intent that contains information about which tab should be selected
     */
    private void displayFragment(Intent intent) {
        // If we got here by hitting send and we're in call forward along to the in-call activity
        if (isSendKeyWhileInCall(intent)) {
            finish();
            return;
        }

        if (mDialpadFragment != null) {
            final boolean phoneIsInUse = phoneIsInUse();
            if (phoneIsInUse || (intent.getData() !=  null && isDialIntent(intent))) {
                mDialpadFragment.setStartedFromNewIntent(true);
                if (phoneIsInUse && !mDialpadFragment.isVisible()) {
                    mInCallDialpadUp = true;
                }
                showDialpadFragment(false);
            }
        }
    }

    @Override
    public void onNewIntent(Intent newIntent) {
        setIntent(newIntent);
        mStateSaved = false;
        displayFragment(newIntent);

        invalidateOptionsMenu();
    }

    /** Returns true if the given intent contains a phone number to populate the dialer with */
    private boolean isDialIntent(Intent intent) {
        final String action = intent.getAction();
        if (Intent.ACTION_DIAL.equals(action) || ACTION_TOUCH_DIALER.equals(action)) {
            return true;
        }
        if (Intent.ACTION_VIEW.equals(action)) {
            final Uri data = intent.getData();
            if (data != null && PhoneAccount.SCHEME_TEL.equals(data.getScheme())) {
                return true;
            }
        }
        return false;
    }

    /**
     * Returns an appropriate call origin for this Activity. May return null when no call origin
     * should be used (e.g. when some 3rd party application launched the screen. Call origin is
     * for remembering the tab in which the user made a phone call, so the external app's DIAL
     * request should not be counted.)
     */
    public String getCallOrigin() {
        return !isDialIntent(getIntent()) ? CALL_ORIGIN_DIALTACTS : null;
    }

    /**
     * Shows the search fragment
     */
    private void enterSearchUi(boolean smartDialSearch, String query) {
        if (mStateSaved || getFragmentManager().isDestroyed()) {
            // Weird race condition where fragment is doing work after the activity is destroyed
            // due to talkback being on (b/10209937). Just return since we can't do any
            // constructive here.
            return;
        }

        if (DEBUG) {
            Log.d(TAG, "Entering search UI - smart dial " + smartDialSearch);
        }

        final FragmentTransaction transaction = getFragmentManager().beginTransaction();
        if (mInDialpadSearch && mSmartDialSearchFragment != null) {
            transaction.remove(mSmartDialSearchFragment);
        } else if (mInRegularSearch && mRegularSearchFragment != null) {
            transaction.remove(mRegularSearchFragment);
        }

        final String tag;
        if (smartDialSearch) {
            tag = TAG_SMARTDIAL_SEARCH_FRAGMENT;
        } else {
            tag = TAG_REGULAR_SEARCH_FRAGMENT;
        }
        mInDialpadSearch = smartDialSearch;
        mInRegularSearch = !smartDialSearch;

        SearchFragment fragment = (SearchFragment) getFragmentManager().findFragmentByTag(tag);
        transaction.setCustomAnimations(android.R.animator.fade_in, 0);
        if (fragment == null) {
            if (smartDialSearch) {
                fragment = new SmartDialSearchFragment();
            } else {
                fragment = new RegularSearchFragment();
            }
            transaction.add(R.id.dialtacts_frame, fragment, tag);
        } else {
            transaction.show(fragment);
        }
        // DialtactsActivity will provide the options menu
        fragment.setHasOptionsMenu(false);
        fragment.setShowEmptyListForNullQuery(true);
        fragment.setQueryString(query, false /* delaySelection */);
        transaction.commit();

        mListsFragment.getView().animate().alpha(0).withLayer();
        mListsFragment.setUserVisibleHint(false);
    }

    /**
     * Hides the search fragment
     */
    private void exitSearchUi() {
        // See related bug in enterSearchUI();
        if (getFragmentManager().isDestroyed() || mStateSaved) {
            return;
        }

        mSearchView.setText(null);
        mDialpadFragment.clearDialpad();
        setNotInSearchUi();

        final FragmentTransaction transaction = getFragmentManager().beginTransaction();
        if (mSmartDialSearchFragment != null) {
            transaction.remove(mSmartDialSearchFragment);
        }
        if (mRegularSearchFragment != null) {
            transaction.remove(mRegularSearchFragment);
        }
        transaction.commit();

        mListsFragment.getView().animate().alpha(1).withLayer();
        if (!mDialpadFragment.isVisible()) {
            // If the dialpad fragment wasn't previously visible, then send a screen view because
            // we are exiting regular search. Otherwise, the screen view will be sent by
            // {@link #hideDialpadFragment}.
            mListsFragment.sendScreenViewForCurrentPosition();
            mListsFragment.setUserVisibleHint(true);
        }

        mActionBarController.onSearchUiExited();
    }

    @Override
    public void onBackPressed() {
        if (mStateSaved) {
            return;
        }
<<<<<<< HEAD
        setConferenceDialButtonImage(false);
        setConferenceDialButtonVisibility(true);
        boolean mIsRecipientsShown = mDialpadFragment.isRecipientsShown();
        if(mIsRecipientsShown) {
            mDialpadFragment.hideAndClearDialConference();
        }

        if (mIsDialpadShown || mIsRecipientsShown) {
=======
        if (mIsDialpadShown) {
>>>>>>> 17c2f110
            if (TextUtils.isEmpty(mSearchQuery) ||
                    (mSmartDialSearchFragment != null && mSmartDialSearchFragment.isVisible()
                            && mSmartDialSearchFragment.getAdapter().getCount() == 0)) {
                exitSearchUi();
            }
            hideDialpadFragment(true, false);
        } else if (isInSearchUi()) {
            exitSearchUi();
            DialerUtils.hideInputMethod(mParentLayout);
        } else {
            super.onBackPressed();
        }
    }

    /**
     * @return True if the search UI was exited, false otherwise
     */
    private boolean maybeExitSearchUi() {
        if (isInSearchUi() && TextUtils.isEmpty(mSearchQuery)) {
            exitSearchUi();
            DialerUtils.hideInputMethod(mParentLayout);
            return true;
        }
        return false;
    }

    @Override
    public void onDialpadQueryChanged(String query) {
        if (mSmartDialSearchFragment != null) {
            mSmartDialSearchFragment.setAddToContactNumber(query);
        }
        final String normalizedQuery = SmartDialNameMatcher.normalizeNumber(query,
                SmartDialPrefix.getMap());

        if (!TextUtils.equals(mSearchView.getText(), normalizedQuery)) {
            if (DEBUG) {
                Log.d(TAG, "onDialpadQueryChanged - new query: " + query);
            }
            if (mDialpadFragment == null || !mDialpadFragment.isVisible()) {
                // This callback can happen if the dialpad fragment is recreated because of
                // activity destruction. In that case, don't update the search view because
                // that would bring the user back to the search fragment regardless of the
                // previous state of the application. Instead, just return here and let the
                // fragment manager correctly figure out whatever fragment was last displayed.
                if (!TextUtils.isEmpty(normalizedQuery)) {
                    mPendingSearchViewQuery = normalizedQuery;
                }
                return;
            }
            mSearchView.setText(normalizedQuery);
        }
    }

    @Override
    public void onListFragmentScrollStateChange(int scrollState) {
        if (scrollState == OnScrollListener.SCROLL_STATE_TOUCH_SCROLL) {
            hideDialpadFragment(true, false);
            DialerUtils.hideInputMethod(mParentLayout);
        }
    }

    @Override
    public void onListFragmentScroll(int firstVisibleItem, int visibleItemCount,
                                     int totalItemCount) {
        // TODO: No-op for now. This should eventually show/hide the actionBar based on
        // interactions with the ListsFragments.
    }

    @Override
    public void setConferenceDialButtonVisibility(boolean enabled) {
        boolean imsUseEnabled =
                ImsManager.isVolteEnabledByPlatform(this) &&
                ImsManager.isEnhanced4gLteModeSettingEnabledByUser(this);
        if(mConferenceDialButton != null) {
            mConferenceDialButton.setVisibility((enabled && imsUseEnabled) ?
                    View.VISIBLE : View.GONE);
        }
    }

    @Override
    public void setConferenceDialButtonImage(boolean setAddParticipantButton) {
        if(mConferenceDialButton != null) {
            /*
             * If dial conference view is shown, button should show dialpad
             * image. Pressing the button again will return to normal dialpad
             * view. If normal dialpad view is shown, button should show dial
             * conference image. Pressing the button again will show dial
             * conference view
             */
            mConferenceDialButton
                    .setImageResource(setAddParticipantButton ? R.drawable.fab_ic_call
                            : R.drawable.ic_add_group_holo_dark);
        }
    }

    private boolean phoneIsInUse() {
        return getTelecomManager().isInCall();
    }

    public static Intent getAddNumberToContactIntent(CharSequence text) {
        return getAddToContactIntent(null /* name */, text /* phoneNumber */,
                -1 /* phoneNumberType */);
    }

    public static Intent getAddToContactIntent(CharSequence name, CharSequence phoneNumber,
            int phoneNumberType) {
        Intent intent = new Intent(Intent.ACTION_INSERT_OR_EDIT);
        intent.putExtra(Intents.Insert.PHONE, phoneNumber);
        // Only include the name and phone type extras if they are specified (the method
        // getAddNumberToContactIntent does not use them).
        if (name != null) {
            intent.putExtra(Intents.Insert.NAME, name);
        }
        if (phoneNumberType != -1) {
            intent.putExtra(Intents.Insert.PHONE_TYPE, phoneNumberType);
        }
        intent.setType(Contacts.CONTENT_ITEM_TYPE);
        return intent;
    }

    private boolean canIntentBeHandled(Intent intent) {
        final PackageManager packageManager = getPackageManager();
        final List<ResolveInfo> resolveInfo = packageManager.queryIntentActivities(intent,
                PackageManager.MATCH_DEFAULT_ONLY);
        return resolveInfo != null && resolveInfo.size() > 0;
    }

    @Override
    public void showCallHistory() {
        // Use explicit CallLogActivity intent instead of ACTION_VIEW +
        // CONTENT_TYPE, so that we always open our call log from our dialer
        final Intent intent = new Intent(this, CallLogActivity.class);
        startActivity(intent);
    }

    /**
     * Called when the user has long-pressed a contact tile to start a drag operation.
     */
    @Override
    public void onDragStarted(int x, int y, PhoneFavoriteSquareTileView view) {
        if (mListsFragment.isPaneOpen()) {
            mActionBarController.setAlpha(ListsFragment.REMOVE_VIEW_SHOWN_ALPHA);
        }
        mListsFragment.showRemoveView(true);
    }

    @Override
    public void onDragHovered(int x, int y, PhoneFavoriteSquareTileView view) {
    }

    /**
     * Called when the user has released a contact tile after long-pressing it.
     */
    @Override
    public void onDragFinished(int x, int y) {
        if (mListsFragment.isPaneOpen()) {
            mActionBarController.setAlpha(ListsFragment.REMOVE_VIEW_HIDDEN_ALPHA);
        }
        mListsFragment.showRemoveView(false);
    }

    @Override
    public void onDroppedOnRemove() {}

    /**
     * Allows the SpeedDialFragment to attach the drag controller to mRemoveViewContainer
     * once it has been attached to the activity.
     */
    @Override
    public void setDragDropController(DragDropController dragController) {
        mDragDropController = dragController;
        mListsFragment.getRemoveView().setDragDropController(dragController);
    }

    @Override
    public void onPickPhoneNumberAction(Uri dataUri) {
        // Specify call-origin so that users will see the previous tab instead of
        // CallLog screen (search UI will be automatically exited).
        PhoneNumberInteraction.startInteractionForPhoneCall(
                DialtactsActivity.this, dataUri, getCallOrigin());
        mClearSearchOnPause = true;
    }

    @Override
    public void onCallNumberDirectly(String phoneNumber) {
        onCallNumberDirectly(phoneNumber, false /* isVideoCall */);
    }

    @Override
    public void onCallNumberDirectly(String phoneNumber, boolean isVideoCall) {
        if (isVideoCall && CallUtil.isCSVTEnabled()){
            this.startActivity(CallUtil.getCSVTCallIntent(phoneNumber));
            mClearSearchOnPause = true;
            return;
        }
        Intent intent = isVideoCall ?
                CallUtil.getVideoCallIntent(phoneNumber, getCallOrigin()) :
                CallUtil.getCallIntent(phoneNumber, getCallOrigin());
        DialerUtils.startActivityWithErrorToast(this, intent);
        mClearSearchOnPause = true;
    }

    @Override
    public void onShortcutIntentCreated(Intent intent) {
        Log.w(TAG, "Unsupported intent has come (" + intent + "). Ignoring.");
    }

    @Override
    public void onHomeInActionBarSelected() {
        exitSearchUi();
    }

    @Override
    public void onPageScrolled(int position, float positionOffset, int positionOffsetPixels) {
        position = mListsFragment.getRtlPosition(position);
        // Only scroll the button when the first tab is selected. The button should scroll from
        // the middle to right position only on the transition from the first tab to the second
        // tab.
        // If the app is in RTL mode, we need to check against the second tab, rather than the
        // first. This is because if we are scrolling between the first and second tabs, the
        // viewpager will report that the starting tab position is 1 rather than 0, due to the
        // reversal of the order of the tabs.
        final boolean isLayoutRtl = DialerUtils.isRtl();
        final boolean shouldScrollButton = position == (isLayoutRtl
                ? ListsFragment.TAB_INDEX_RECENTS : ListsFragment.TAB_INDEX_SPEED_DIAL);
        if (shouldScrollButton && !mIsLandscape) {
            mFloatingActionButtonController.onPageScrolled(
                    isLayoutRtl ? 1 - positionOffset : positionOffset);
        } else if (position != ListsFragment.TAB_INDEX_SPEED_DIAL) {
            mFloatingActionButtonController.onPageScrolled(1);
        }
    }

    @Override
    public void onPageSelected(int position) {
        position = mListsFragment.getRtlPosition(position);
        mCurrentTabPosition = position;
    }

    @Override
    public void onPageScrollStateChanged(int state) {
    }

    private TelephonyManager getTelephonyManager() {
        return (TelephonyManager) getSystemService(Context.TELEPHONY_SERVICE);
    }

    private TelecomManager getTelecomManager() {
        return (TelecomManager) getSystemService(Context.TELECOM_SERVICE);
    }

    @Override
    public boolean isActionBarShowing() {
        return mActionBarController.isActionBarShowing();
    }

    @Override
    public ActionBarController getActionBarController() {
        return mActionBarController;
    }

    public boolean isDialpadShown() {
        return mIsDialpadShown;
    }

    @Override
    public int getActionBarHideOffset() {
        return getActionBar().getHideOffset();
    }

    @Override
    public void setActionBarHideOffset(int offset) {
        getActionBar().setHideOffset(offset);
    }

    @Override
    public int getActionBarHeight() {
        return mActionBarHeight;
    }

    /**
     * Updates controller based on currently known information.
     *
     * @param animate Whether or not to animate the transition.
     */
    private void updateFloatingActionButtonControllerAlignment(boolean animate) {
        int align = (!mIsLandscape && mCurrentTabPosition == ListsFragment.TAB_INDEX_SPEED_DIAL) ?
                FloatingActionButtonController.ALIGN_MIDDLE :
                        FloatingActionButtonController.ALIGN_END;
        mFloatingActionButtonController.align(align, 0 /* offsetX */, 0 /* offsetY */, animate);
    }
}<|MERGE_RESOLUTION|>--- conflicted
+++ resolved
@@ -65,11 +65,8 @@
 import android.widget.Toast;
 
 import com.android.contacts.common.CallUtil;
-<<<<<<< HEAD
 import com.android.contacts.common.SimContactsConstants;
-=======
 import com.android.contacts.common.activity.TransactionSafeActivity;
->>>>>>> 17c2f110
 import com.android.contacts.common.dialog.ClearFrequentsDialog;
 import com.android.contacts.common.interactions.ImportExportDialogFragment;
 import com.android.contacts.common.interactions.TouchPointManager;
@@ -203,10 +200,7 @@
      * be commited.
      */
     private boolean mStateSaved;
-<<<<<<< HEAD
-=======
     private boolean mIsRestarting;
->>>>>>> 17c2f110
     private boolean mInDialpadSearch;
     private boolean mInRegularSearch;
     private boolean mClearSearchOnPause;
@@ -874,11 +868,7 @@
     /**
      * Finishes hiding the dialpad fragment after any animations are completed.
      */
-<<<<<<< HEAD
     public void commitDialpadFragmentHide() {
-=======
-    private void commitDialpadFragmentHide() {
->>>>>>> 17c2f110
         if (!mStateSaved && !mDialpadFragment.isHidden()) {
             final FragmentTransaction ft = getFragmentManager().beginTransaction();
             ft.hide(mDialpadFragment);
@@ -1125,7 +1115,6 @@
         if (mStateSaved) {
             return;
         }
-<<<<<<< HEAD
         setConferenceDialButtonImage(false);
         setConferenceDialButtonVisibility(true);
         boolean mIsRecipientsShown = mDialpadFragment.isRecipientsShown();
@@ -1134,9 +1123,6 @@
         }
 
         if (mIsDialpadShown || mIsRecipientsShown) {
-=======
-        if (mIsDialpadShown) {
->>>>>>> 17c2f110
             if (TextUtils.isEmpty(mSearchQuery) ||
                     (mSmartDialSearchFragment != null && mSmartDialSearchFragment.isVisible()
                             && mSmartDialSearchFragment.getAdapter().getCount() == 0)) {
