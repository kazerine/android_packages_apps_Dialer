/*
 * Copyright (C) 2013 The Android Open Source Project
 *
 * Licensed under the Apache License, Version 2.0 (the "License");
 * you may not use this file except in compliance with the License.
 * You may obtain a copy of the License at
 *
 *      http://www.apache.org/licenses/LICENSE-2.0
 *
 * Unless required by applicable law or agreed to in writing, software
 * distributed under the License is distributed on an "AS IS" BASIS,
 * WITHOUT WARRANTIES OR CONDITIONS OF ANY KIND, either express or implied.
 * See the License for the specific language governing permissions and
 * limitations under the License.
 */
package com.android.dialer.list;

import android.content.Context;
import android.database.Cursor;
import android.net.Uri;
import android.text.TextUtils;

import com.android.contacts.common.CallUtil;
import com.android.contacts.common.list.DirectoryPartition;
import com.android.contacts.common.util.PhoneNumberHelper;
import com.android.dialer.calllog.ContactInfo;
import com.android.dialer.service.CachedNumberLookupService;
import com.android.dialer.service.CachedNumberLookupService.CachedContactInfo;

/**
 * List adapter to display regular search results.
 */
public class RegularSearchListAdapter extends DialerPhoneNumberListAdapter {
    private boolean mIsQuerySipAddress;

    public RegularSearchListAdapter(Context context) {
        super(context);
        setShortcutEnabled(SHORTCUT_CREATE_NEW_CONTACT, false);
        setShortcutEnabled(SHORTCUT_ADD_TO_EXISTING_CONTACT, false);
    }

    public CachedContactInfo getContactInfo(
            CachedNumberLookupService lookupService, int position) {
        ContactInfo info = new ContactInfo();
        CachedContactInfo cacheInfo = lookupService.buildCachedContactInfo(info);
        final Cursor item = (Cursor) getItem(position);
        if (item != null) {
            info.name = item.getString(PhoneQuery.DISPLAY_NAME);
            info.type = item.getInt(PhoneQuery.PHONE_TYPE);
            info.label = item.getString(PhoneQuery.PHONE_LABEL);
            info.number = item.getString(PhoneQuery.PHONE_NUMBER);
            final String photoUriStr = item.getString(PhoneQuery.PHOTO_URI);
            info.photoUri = photoUriStr == null ? null : Uri.parse(photoUriStr);

            cacheInfo.setLookupKey(item.getString(PhoneQuery.LOOKUP_KEY));

            final int partitionIndex = getPartitionForPosition(position);
            final DirectoryPartition partition =
                (DirectoryPartition) getPartition(partitionIndex);
            final long directoryId = partition.getDirectoryId();
            final String sourceName = partition.getLabel();
            if (isExtendedDirectory(directoryId)) {
                cacheInfo.setExtendedSource(sourceName, directoryId);
            } else {
                cacheInfo.setDirectorySource(sourceName, directoryId);
            }
        }
        return cacheInfo;
    }

    @Override
    public String getFormattedQueryString() {
        if (mIsQuerySipAddress) {
            // Return unnormalized SIP address
            return getQueryString();
        }
        return super.getFormattedQueryString();
    }

    @Override
    public void setQueryString(String queryString) {
<<<<<<< HEAD
        final boolean showNumberShortcuts = !TextUtils.isEmpty(getFormattedQueryString());
        mIsQuerySipAddress = PhoneNumberHelper.isUriNumber(queryString);
=======
        // Don't show actions if the query string contains a letter.
        final boolean showNumberShortcuts = !TextUtils.isEmpty(getFormattedQueryString())
                && hasDigitsInQueryString();
>>>>>>> 7206436b
        boolean changed = false;
        changed |= setShortcutEnabled(SHORTCUT_DIRECT_CALL,
                showNumberShortcuts || mIsQuerySipAddress);
        changed |= setShortcutEnabled(SHORTCUT_SEND_SMS_MESSAGE, showNumberShortcuts);
        changed |= setShortcutEnabled(SHORTCUT_MAKE_VIDEO_CALL,
                showNumberShortcuts && CallUtil.isVideoEnabled(getContext()));
        if (changed) {
            notifyDataSetChanged();
        }
        super.setQueryString(queryString);
    }

    /**
     * Whether there is at least one digit in the query string.
     */
    private boolean hasDigitsInQueryString() {
        String queryString = getQueryString();
        int length = queryString.length();
        for (int i = 0; i < length; i++) {
            if (Character.isDigit(queryString.charAt(i))) {
                return true;
            }
        }
        return false;
    }
}<|MERGE_RESOLUTION|>--- conflicted
+++ resolved
@@ -79,14 +79,11 @@
 
     @Override
     public void setQueryString(String queryString) {
-<<<<<<< HEAD
-        final boolean showNumberShortcuts = !TextUtils.isEmpty(getFormattedQueryString());
-        mIsQuerySipAddress = PhoneNumberHelper.isUriNumber(queryString);
-=======
         // Don't show actions if the query string contains a letter.
         final boolean showNumberShortcuts = !TextUtils.isEmpty(getFormattedQueryString())
                 && hasDigitsInQueryString();
->>>>>>> 7206436b
+        mIsQuerySipAddress = PhoneNumberHelper.isUriNumber(queryString);
+
         boolean changed = false;
         changed |= setShortcutEnabled(SHORTCUT_DIRECT_CALL,
                 showNumberShortcuts || mIsQuerySipAddress);
