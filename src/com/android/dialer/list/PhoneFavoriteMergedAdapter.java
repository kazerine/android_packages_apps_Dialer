--- conflicted
+++ resolved
@@ -50,11 +50,7 @@
     private static final String TAG = PhoneFavoriteMergedAdapter.class.getSimpleName();
 
     private final CallLogAdapter mCallLogAdapter;
-<<<<<<< HEAD
-    private final WifiWizardAdapter mWifiWizardAdapter;
-    private final View mPhoneFavoritesMenu;
-=======
->>>>>>> 554aedaf
+
     private final ListsFragment mFragment;
 
     private final int mCallLogPadding;
@@ -100,21 +96,12 @@
 
     public PhoneFavoriteMergedAdapter(Context context,
             ListsFragment fragment,
-<<<<<<< HEAD
-            PhoneFavoritesTileAdapter contactTileAdapter,
-            CallLogAdapter callLogAdapter,
-            View phoneFavoritesMenu,
-            TileInteractionTeaserView tileInteractionTeaserView,
-            WifiWizardAdapter.WifiWizardModel wifiWizardModel) {
-=======
             CallLogAdapter callLogAdapter) {
->>>>>>> 554aedaf
         final Resources resources = context.getResources();
         mContext = context;
         mFragment = fragment;
         mCallLogPadding = resources.getDimensionPixelSize(R.dimen.recent_call_log_item_padding);
         mCallLogAdapter = callLogAdapter;
-        mWifiWizardAdapter = new WifiWizardAdapter(context, wifiWizardModel);
         mObserver = new CustomDataSetObserver();
         mCallLogAdapter.registerDataSetObserver(mObserver);
         mCallLogQueryHandler = new CallLogQueryHandler(mContext.getContentResolver(),
@@ -139,46 +126,9 @@
         return mCallLogAdapter.getItem(position);
     }
 
-<<<<<<< HEAD
-    /**
-     * In order to ensure that items have stable ids (for animation purposes), we need to
-     * guarantee that every single item has a unique ID, even across data set changes.
-     *
-     * These are the ranges of IDs reserved for each item type.
-     *
-     * -(N + 4): Wi-Fi Wizard item, where N is equal to the number of call log items
-     * -4: CallLogAdapterItems representing most recent call.
-     * -3: Favorites menu
-     * -2: Teaser
-     * 0 to (N -1): Rows of tiled contacts, where N is equal to the max rows of tiled contacts
-     * N to infinity: Rows of regular contacts. Their item id is calculated by N + contact_id,
-     * where contact_id is guaranteed to never be negative.
-     */
-    @Override
-    public long getItemId(int position) {
-        final int callLogAdapterCount = mCallLogAdapter.getCount();
-
-        if (position < callLogAdapterCount) {
-            // Call log items are not animated, so reusing their position for IDs is fine.
-            return FAVORITES_MENU_ITEM_ID - 1 - position;
-        } else if (position == TILE_INTERACTION_TEASER_VIEW_POSITION + callLogAdapterCount &&
-                mTileInteractionTeaserView.getShouldDisplayInList()) {
-            return TILE_INTERACTION_TEASER_VIEW_ID;
-        } else if (position == callLogAdapterCount) {
-            return FAVORITES_MENU_ITEM_ID;
-        } else if (position < (callLogAdapterCount + mContactTileAdapter.getCount() +
-                getTeaserViewCount() + 1)) {
-            return mContactTileAdapter.getItemId(
-                    getAdjustedPositionInContactTileAdapter(position));
-        } else {
-            // Default fallback.  We don't normally get here.
-            return FAVORITES_MENU_ITEM_ID;
-        }
-=======
     @Override
     public long getItemId(int position) {
         return position;
->>>>>>> 554aedaf
     }
 
     @Override
@@ -196,29 +146,7 @@
 
     @Override
     public int getItemViewType(int position) {
-<<<<<<< HEAD
-        final int callLogAdapterCount = mCallLogAdapter.getCount();
-
-        if (position < callLogAdapterCount) {
-            return 0;
-        } else if (position == TILE_INTERACTION_TEASER_VIEW_POSITION + callLogAdapterCount &&
-                mTileInteractionTeaserView.getShouldDisplayInList()) {
-            // View type of the teaser row is the last view type of the contact tile adapter +2
-            return mContactTileAdapter.getViewTypeCount() + 2;
-        //} else if (position < getCount() - mWifiWizardAdapter.getCount() - 1) {
-        } else if (position == callLogAdapterCount) {
-            // View type of the favorites menu is last view type of contact tile adapter +3
-            return mContactTileAdapter.getViewTypeCount() + 3;
-        } else if (position < getCount() - mWifiWizardAdapter.getCount()) {
-            return mContactTileAdapter.getItemViewType(
-                    getAdjustedPositionInContactTileAdapter(position));
-        } else {
-            // Catch-all - we shouldn't get here but if we do use the same as the favorites menu.
-            return mContactTileAdapter.getViewTypeCount() + 3;
-        }
-=======
         return mCallLogAdapter.getItemViewType(position);
->>>>>>> 554aedaf
     }
 
     @Override
