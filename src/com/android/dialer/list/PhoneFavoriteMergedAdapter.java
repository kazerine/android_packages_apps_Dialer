--- conflicted
+++ resolved
@@ -54,12 +54,8 @@
     private static final int FAVORITES_MENU_ITEM_ID = -3;
     private final PhoneFavoritesTileAdapter mContactTileAdapter;
     private final CallLogAdapter mCallLogAdapter;
-<<<<<<< HEAD
     private final WifiWizardAdapter mWifiWizardAdapter;
-    private final View mShowAllContactsButton;
-=======
     private final View mPhoneFavoritesMenu;
->>>>>>> 7797387d
     private final PhoneFavoriteFragment mFragment;
     private final TileInteractionTeaserView mTileInteractionTeaserView;
 
@@ -108,14 +104,9 @@
             PhoneFavoriteFragment fragment,
             PhoneFavoritesTileAdapter contactTileAdapter,
             CallLogAdapter callLogAdapter,
-<<<<<<< HEAD
-            View showAllContactsButton,
+            View phoneFavoritesMenu,
             TileInteractionTeaserView tileInteractionTeaserView,
             WifiWizardAdapter.WifiWizardModel wifiWizardModel) {
-=======
-            View phoneFavoritesMenu,
-            TileInteractionTeaserView tileInteractionTeaserView) {
->>>>>>> 7797387d
         final Resources resources = context.getResources();
         mContext = context;
         mFragment = fragment;
@@ -143,17 +134,8 @@
      */
     @Override
     public int getCount() {
-<<<<<<< HEAD
-        if (mContactTileAdapter.getCount() > 0) {
-            return mWifiWizardAdapter.getCount() + mContactTileAdapter.getCount() +
-                    mCallLogAdapter.getCount() + 1 + getTeaserViewCount();
-        } else {
-            return mWifiWizardAdapter.getCount() + mCallLogAdapter.getCount();
-        }
-=======
-        return mContactTileAdapter.getCount() + mCallLogAdapter.getCount() + getTeaserViewCount()
-                + 1;
->>>>>>> 7797387d
+        return mWifiWizardAdapter.getCount() + mContactTileAdapter.getCount() + 
+                    mCallLogAdapter.getCount() + getTeaserViewCount() + 1;
     }
 
     @Override
@@ -185,20 +167,12 @@
      *
      * These are the ranges of IDs reserved for each item type.
      *
-<<<<<<< HEAD
      * -(N + 4): Wi-Fi Wizard item, where N is equal to the number of call log items
-     * -(N + 3) to -3: CallLogAdapterItems, where N is equal to the number of call log items
-     * -2: Teaser
-     * -1: All contacts button
-     * 0 to (M -1): Rows of tiled contacts, where M is equal to the max rows of tiled contacts
-     * M to infinity: Rows of regular contacts. Their item id is calculated by M + contact_id,
-=======
-     * -4 and lower: CallLogAdapterItems representing most recent call.
+     * -4: CallLogAdapterItems representing most recent call.
      * -3: Favorites menu
      * -2: Teaser
      * 0 to (N -1): Rows of tiled contacts, where N is equal to the max rows of tiled contacts
      * N to infinity: Rows of regular contacts. Their item id is calculated by N + contact_id,
->>>>>>> 7797387d
      * where contact_id is guaranteed to never be negative.
      */
     @Override
@@ -268,14 +242,11 @@
                 mTileInteractionTeaserView.getShouldDisplayInList()) {
             // View type of the teaser row is the last view type of the contact tile adapter +2
             return mContactTileAdapter.getViewTypeCount() + 2;
-<<<<<<< HEAD
-        } else if (position < getCount() - mWifiWizardAdapter.getCount() - 1) {
-=======
+        //} else if (position < getCount() - mWifiWizardAdapter.getCount() - 1) {
         } else if (position == callLogAdapterCount) {
             // View type of the favorites menu is last view type of contact tile adapter +3
             return mContactTileAdapter.getViewTypeCount() + 3;
-        } else if (position < getCount()) {
->>>>>>> 7797387d
+        } else if (position < getCount() - mWifiWizardAdapter.getCount()) {
             return mContactTileAdapter.getItemViewType(
                     getAdjustedFavoritePosition(position, callLogAdapterCount));
         } else {
@@ -305,16 +276,6 @@
 
         final int callLogAdapterCount = mCallLogAdapter.getCount();
 
-<<<<<<< HEAD
-        if ((position == getCount() - mWifiWizardAdapter.getCount() - 1)
-                && (mContactTileAdapter.getCount() > 0)) {
-            return mShowAllContactsButton;
-        }
-
-        if (mTileInteractionTeaserView.getShouldDisplayInList())  {
-            if (position == TILE_INTERACTION_TEASER_VIEW_POSITION + callLogAdapterCount) {
-                return mTileInteractionTeaserView;
-=======
         // Get the view for the "teaser view" which describes how to re-arrange favorites.
         if (mTileInteractionTeaserView.getShouldDisplayInList()
                 && position == TILE_INTERACTION_TEASER_VIEW_POSITION + callLogAdapterCount) {
@@ -328,7 +289,6 @@
                 wrapper.setOnItemSwipeListener(mCallLogOnItemSwipeListener);
             } else {
                 wrapper = (SwipeableCallLogRow) convertView;
->>>>>>> 7797387d
             }
 
             // Special case wrapper view for the most recent call log item. This allows
