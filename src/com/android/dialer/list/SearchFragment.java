--- conflicted
+++ resolved
@@ -46,12 +46,8 @@
 import com.android.phone.common.animation.AnimUtils;
 
 public class SearchFragment extends PhoneNumberPickerFragment {
-<<<<<<< HEAD
     private static final String TAG  = SearchFragment.class.getSimpleName();
     private static final String SMS_URI_PREFIX = "sms:";
-=======
-    private static final String TAG = "SearchFragment";
->>>>>>> 54f9376f
 
     private OnListFragmentScrolledListener mActivityScrollListener;
 
@@ -210,25 +206,20 @@
         final DialerPhoneNumberListAdapter adapter = (DialerPhoneNumberListAdapter) getAdapter();
         final int shortcutType = adapter.getShortcutTypeFromPosition(position);
         final OnPhoneNumberPickerActionListener listener;
-<<<<<<< HEAD
         final Intent intent;
         final String number;
 
         Log.i(TAG, "onItemClick: shortcutType=" + shortcutType);
-=======
-        final String phoneNumber = TextUtils.isEmpty(mAddToContactNumber) ?
-                adapter.getQueryString() : mAddToContactNumber;
-
-        boolean ret = checkForProhibitedPhoneNumber(phoneNumber);
->>>>>>> 54f9376f
+
         switch (shortcutType) {
             case DialerPhoneNumberListAdapter.SHORTCUT_INVALID:
                 super.onItemClick(position, id);
                 break;
             case DialerPhoneNumberListAdapter.SHORTCUT_DIRECT_CALL:
+                number = adapter.getQueryString(); 
                 listener = getOnPhoneNumberPickerListener();
-                if (listener != null && !ret) {
-                    listener.onCallNumberDirectly(phoneNumber);
+                if (listener != null && !checkForProhibitedPhoneNumber(number)) {
+                    listener.onCallNumberDirectly(number);
                 }
                 break;
             case DialerPhoneNumberListAdapter.SHORTCUT_CREATE_NEW_CONTACT:
@@ -253,9 +244,10 @@
                 DialerUtils.startActivityWithErrorToast(getActivity(), intent);
                 break;
             case DialerPhoneNumberListAdapter.SHORTCUT_MAKE_VIDEO_CALL:
+                number = adapter.getQueryString(); 
                 listener = getOnPhoneNumberPickerListener();
-                if (listener != null && !ret) {
-                    listener.onCallNumberDirectly(phoneNumber, true /* isVideoCall */);
+                if (listener != null && !checkForProhibitedPhoneNumber(number)) {
+                    listener.onCallNumberDirectly(number, true /* isVideoCall */);
                 }
                 break;
         }
