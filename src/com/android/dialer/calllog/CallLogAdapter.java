/*
 * Copyright (C) 2011 The Android Open Source Project
 *
 * Licensed under the Apache License, Version 2.0 (the "License");
 * you may not use this file except in compliance with the License.
 * You may obtain a copy of the License at
 *
 *      http://www.apache.org/licenses/LICENSE-2.0
 *
 * Unless required by applicable law or agreed to in writing, software
 * distributed under the License is distributed on an "AS IS" BASIS,
 * WITHOUT WARRANTIES OR CONDITIONS OF ANY KIND, either express or implied.
 * See the License for the specific language governing permissions and
 * limitations under the License.
 */

package com.android.dialer.calllog;

import android.accounts.Account;
import android.content.ContentValues;
import android.content.Context;
import android.content.Intent;
import android.content.Loader;
import android.content.res.Resources;
import android.database.Cursor;
<<<<<<< HEAD
import android.graphics.drawable.Drawable;
=======
>>>>>>> 17c2f110
import android.database.sqlite.SQLiteFullException;
import android.net.Uri;
import android.provider.CallLog.Calls;
import android.provider.ContactsContract;
import android.provider.ContactsContract.PhoneLookup;
import android.telecom.PhoneAccountHandle;
<<<<<<< HEAD
import android.telephony.SubscriptionManager;
=======
import android.telephony.PhoneNumberUtils;
>>>>>>> 17c2f110
import android.text.TextUtils;
import android.util.Log;
import android.view.LayoutInflater;
import android.view.View;
import android.view.View.AccessibilityDelegate;
import android.view.ViewGroup;
import android.view.ViewStub;
import android.view.ViewTreeObserver;
import android.view.accessibility.AccessibilityEvent;
import android.widget.ImageView;
import android.widget.TextView;
import android.widget.Toast;

import com.android.common.widget.GroupingListAdapter;
import com.android.contacts.common.CallUtil;
import com.android.contacts.common.ContactPhotoManager;
import com.android.contacts.common.ContactPhotoManager.DefaultImageRequest;
<<<<<<< HEAD
=======
import com.android.contacts.common.util.PhoneNumberHelper;
>>>>>>> 17c2f110
import com.android.contacts.common.model.Contact;
import com.android.contacts.common.model.ContactLoader;
import com.android.contacts.common.util.UriUtils;
import com.android.dialer.DialtactsActivity;
import com.android.dialer.PhoneCallDetails;
import com.android.dialer.PhoneCallDetailsHelper;
import com.android.dialer.R;
import com.android.dialer.util.DialerUtils;
import com.android.dialer.util.ExpirableCache;

import com.android.dialer.calllog.CallLogAdapterHelper.NumberWithCountryIso;
import com.google.common.annotations.VisibleForTesting;
import com.google.common.base.Objects;

import java.util.ArrayList;
import java.util.HashMap;
import java.util.LinkedList;

/**
 * Adapter class to fill in data for the Call Log.
 */
public class CallLogAdapter extends GroupingListAdapter
<<<<<<< HEAD
        implements CallLogAdapterHelper.Callback, CallLogGroupBuilder.GroupCreator {
=======
        implements ViewTreeObserver.OnPreDrawListener, CallLogGroupBuilder.GroupCreator {
>>>>>>> 17c2f110
    private static final String TAG = CallLogAdapter.class.getSimpleName();

    private static final int VOICEMAIL_TRANSCRIPTION_MAX_LINES = 10;

    /** The enumeration of {@link android.os.AsyncTask} objects used in this class. */
    public enum Tasks {
        REMOVE_CALL_LOG_ENTRIES,
    }

    /** Interface used to inform a parent UI element that a list item has been expanded. */
    public interface CallItemExpandedListener {
        /**
         * @param view The {@link View} that represents the item that was clicked
         *         on.
         */
        public void onItemExpanded(View view);

        /**
         * Retrieves the call log view for the specified call Id.  If the view is not currently
         * visible, returns null.
         *
         * @param callId The call Id.
         * @return The call log view.
         */
        public View getViewForCallId(long callId);
    }

    /** Interface used to initiate a refresh of the content. */
    public interface CallFetcher {
        public void fetchCalls();
    }

    /** Implements onClickListener for the report button. */
    public interface OnReportButtonClickListener {
        public void onReportButtonClick(String number);
    }

    /** Constant used to indicate no row is expanded. */
    private static final long NONE_EXPANDED = -1;

    protected final Context mContext;
    private final ContactInfoHelper mContactInfoHelper;
    private final CallFetcher mCallFetcher;
    private final Toast mReportedToast;
    private final OnReportButtonClickListener mOnReportButtonClickListener;

    private String mFilterString;

    /**
     * Tracks the call log row which was previously expanded.  Used so that the closure of a
     * previously expanded call log entry can be animated on rebind.
     */
    private long mPreviouslyExpanded = NONE_EXPANDED;

    /**
     * Tracks the currently expanded call log row.
     */
    private long mCurrentlyExpanded = NONE_EXPANDED;

    /**
     *  Hashmap, keyed by call Id, used to track the day group for a call.  As call log entries are
     *  put into the primary call groups in {@link com.android.dialer.calllog.CallLogGroupBuilder},
     *  they are also assigned a secondary "day group".  This hashmap tracks the day group assigned
     *  to all calls in the call log.  This information is used to trigger the display of a day
     *  group header above the call log entry at the start of a day group.
     *  Note: Multiple calls are grouped into a single primary "call group" in the call log, and
     *  the cursor used to bind rows includes all of these calls.  When determining if a day group
     *  change has occurred it is necessary to look at the last entry in the call log to determine
     *  its day group.  This hashmap provides a means of determining the previous day group without
     *  having to reverse the cursor to the start of the previous day call log entry.
     */
    private HashMap<Long,Integer> mDayGroups = new HashMap<Long, Integer>();

    private boolean mLoading = true;

    /** Instance of helper class for managing views. */
    private final CallLogListItemHelper mCallLogViewsHelper;

    /** Helper to set up contact photos. */
    private final ContactPhotoManager mContactPhotoManager;
    /** Helper to parse and process phone numbers. */
    private PhoneNumberDisplayHelper mPhoneNumberHelper;
    /** Helper to access Telephony phone number utils class */
    protected final PhoneNumberUtilsWrapper mPhoneNumberUtilsWrapper;
    /** Helper to group call log entries. */
    private final CallLogGroupBuilder mCallLogGroupBuilder;

    private CallItemExpandedListener mCallItemExpandedListener;

    private final CallLogAdapterHelper mAdapterHelper;

    private boolean mIsCallLog = true;

    private View mBadgeContainer;
    private ImageView mBadgeImageView;
    private TextView mBadgeText;

    private int mCallLogBackgroundColor;
    private int mExpandedBackgroundColor;
    private float mExpandedTranslationZ;
    private int mPhotoSize;

    /** Listener for the primary or secondary actions in the list.
     *  Primary opens the call details.
     *  Secondary calls or plays.
     **/
    private final View.OnClickListener mActionListener = new View.OnClickListener() {
        @Override
        public void onClick(View view) {
            startActivityForAction(view);
        }
    };

    /**
     * The onClickListener used to expand or collapse the action buttons section for a call log
     * entry.
     */
    private final View.OnClickListener mExpandCollapseListener = new View.OnClickListener() {
        @Override
        public void onClick(View v) {
            final View callLogItem = (View) v.getParent().getParent();
            handleRowExpanded(callLogItem, true /* animate */, false /* forceExpand */);
        }
    };

    private AccessibilityDelegate mAccessibilityDelegate = new AccessibilityDelegate() {
        @Override
        public boolean onRequestSendAccessibilityEvent(ViewGroup host, View child,
                AccessibilityEvent event) {
            if (event.getEventType() == AccessibilityEvent.TYPE_VIEW_ACCESSIBILITY_FOCUSED) {
                handleRowExpanded(host, false /* animate */,
                        true /* forceExpand */);
            }
            return super.onRequestSendAccessibilityEvent(host, child, event);
        }
    };

    private void startActivityForAction(View view) {
        final IntentProvider intentProvider = (IntentProvider) view.getTag();
        if (intentProvider != null) {
            final Intent intent = intentProvider.getIntent(mContext);
            // See IntentProvider.getCallDetailIntentProvider() for why this may be null.
            if (intent != null) {
                DialerUtils.startActivityWithErrorToast(mContext, intent);
            }
        }
    }

    public CallLogAdapter(Context context, CallFetcher callFetcher,
            ContactInfoHelper contactInfoHelper, CallItemExpandedListener callItemExpandedListener,
            OnReportButtonClickListener onReportButtonClickListener, boolean isCallLog) {
        super(context);

        mContext = context;
        mCallFetcher = callFetcher;
        mContactInfoHelper = contactInfoHelper;
        mIsCallLog = isCallLog;
        mCallItemExpandedListener = callItemExpandedListener;

        mOnReportButtonClickListener = onReportButtonClickListener;
        mReportedToast = Toast.makeText(mContext, R.string.toast_caller_id_reported,
                Toast.LENGTH_SHORT);

        Resources resources = mContext.getResources();
        CallTypeHelper callTypeHelper = new CallTypeHelper(resources);
        mCallLogBackgroundColor = resources.getColor(R.color.background_dialer_list_items);
        mExpandedBackgroundColor = resources.getColor(R.color.call_log_expanded_background_color);
        mExpandedTranslationZ = resources.getDimension(R.dimen.call_log_expanded_translation_z);
        mPhotoSize = resources.getDimensionPixelSize(R.dimen.contact_photo_size);

        mContactPhotoManager = ContactPhotoManager.getInstance(mContext);
<<<<<<< HEAD
        mPhoneNumberHelper = new PhoneNumberDisplayHelper(resources);
        mAdapterHelper = new CallLogAdapterHelper(context, this,
                contactInfoHelper, mPhoneNumberHelper);
        PhoneCallDetailsHelper phoneCallDetailsHelper = new PhoneCallDetailsHelper(
                resources, callTypeHelper, new PhoneNumberUtilsWrapper());
=======
        mPhoneNumberHelper = new PhoneNumberDisplayHelper(mContext, resources);
        mPhoneNumberUtilsWrapper = new PhoneNumberUtilsWrapper(mContext);
        PhoneCallDetailsHelper phoneCallDetailsHelper =
                new PhoneCallDetailsHelper(mContext, resources, mPhoneNumberUtilsWrapper);
>>>>>>> 17c2f110
        mCallLogViewsHelper =
                new CallLogListItemHelper(
                        phoneCallDetailsHelper, mPhoneNumberHelper, resources);
        mCallLogGroupBuilder = new CallLogGroupBuilder(this);
    }

    /**
     * Requery on background thread when {@link Cursor} changes.
     */
    @Override
    protected void onContentChanged() {
        mCallFetcher.fetchCalls();
    }

    public void setLoading(boolean loading) {
        mLoading = loading;
    }

    @Override
    public boolean isEmpty() {
        if (mLoading) {
            // We don't want the empty state to show when loading.
            return false;
        } else {
            return super.isEmpty();
        }
    }

    @Override
    protected void addGroups(Cursor cursor) {
        mCallLogGroupBuilder.addGroups(cursor);
    }

    @Override
    protected View newStandAloneView(Context context, ViewGroup parent) {
        return newChildView(context, parent);
    }

    @Override
    protected View newGroupView(Context context, ViewGroup parent) {
        return newChildView(context, parent);
    }

    @Override
    protected View newChildView(Context context, ViewGroup parent) {
        LayoutInflater inflater = LayoutInflater.from(context);
        View view = inflater.inflate(R.layout.call_log_list_item, parent, false);

        // Get the views to bind to and cache them.
        CallLogListItemViews views = CallLogListItemViews.fromView(view);
        view.setTag(views);

        // Set text height to false on the TextViews so they don't have extra padding.
        views.phoneCallDetailsViews.nameView.setElegantTextHeight(false);
        views.phoneCallDetailsViews.callLocationAndDate.setElegantTextHeight(false);

        return view;
    }

    @Override
    protected void bindStandAloneView(View view, Context context, Cursor cursor) {
        bindView(view, cursor, 1);
    }

    @Override
    protected void bindChildView(View view, Context context, Cursor cursor) {
        bindView(view, cursor, 1);
    }

    @Override
    protected void bindGroupView(View view, Context context, Cursor cursor, int groupSize,
            boolean expanded) {
        bindView(view, cursor, groupSize);
    }

    private void findAndCacheViews(View view) {
    }

    /**
     * Binds the views in the entry to the data in the call log.
     *
     * @param callLogItemView the view corresponding to this entry
     * @param c the cursor pointing to the entry in the call log
     * @param count the number of entries in the current item, greater than 1 if it is a group
     */
    private void bindView(View callLogItemView, Cursor c, int count) {
        callLogItemView.setAccessibilityDelegate(mAccessibilityDelegate);
        final CallLogListItemViews views = (CallLogListItemViews) callLogItemView.getTag();

        // Default case: an item in the call log.
        views.primaryActionView.setVisibility(View.VISIBLE);

        final String number = c.getString(CallLogQuery.NUMBER);
        final int numberPresentation = c.getInt(CallLogQuery.NUMBER_PRESENTATION);
        final long date = c.getLong(CallLogQuery.DATE);
        final long duration = c.getLong(CallLogQuery.DURATION);
        final int callType = c.getInt(CallLogQuery.CALL_TYPE);
        final PhoneAccountHandle accountHandle = PhoneAccountUtils.getAccount(
                c.getString(CallLogQuery.ACCOUNT_COMPONENT_NAME),
                c.getString(CallLogQuery.ACCOUNT_ID));
        final String countryIso = c.getString(CallLogQuery.COUNTRY_ISO);

        final long rowId = c.getLong(CallLogQuery.ID);
        views.rowId = rowId;

        String accId = c.getString(CallLogQuery.ACCOUNT_ID);
        int subId = SubscriptionManager.DEFAULT_SUBSCRIPTION_ID;
        if (accId!= null && !accId.equals("E") && !accId.toLowerCase().contains("sip")) {
             subId = Integer.parseInt(accId);
        }

        // For entries in the call log, check if the day group has changed and display a header
        // if necessary.
        if (mIsCallLog) {
            int currentGroup = getDayGroupForCall(rowId);
            int previousGroup = getPreviousDayGroup(c);
            if (currentGroup != previousGroup) {
                views.dayGroupHeader.setVisibility(View.VISIBLE);
                views.dayGroupHeader.setText(getGroupDescription(currentGroup));
            } else {
                views.dayGroupHeader.setVisibility(View.GONE);
            }
        } else {
            views.dayGroupHeader.setVisibility(View.GONE);
        }

        // Store some values used when the actions ViewStub is inflated on expansion of the actions
        // section.
        views.number = number;
        views.numberPresentation = numberPresentation;
        views.callType = callType;
        views.accountHandle = accountHandle;
        views.voicemailUri = c.getString(CallLogQuery.VOICEMAIL_URI);
        // Stash away the Ids of the calls so that we can support deleting a row in the call log.
        views.callIds = getCallIds(c, count);

        final ContactInfo cachedContactInfo = getContactInfoFromCallLog(c);

        final boolean isVoicemailNumber =
<<<<<<< HEAD
                PhoneNumberUtilsWrapper.INSTANCE.isVoicemailNumber(subId, number);
=======
                mPhoneNumberUtilsWrapper.isVoicemailNumber(accountHandle, number);
>>>>>>> 17c2f110

        // Where binding and not in the call log, use default behaviour of invoking a call when
        // tapping the primary view.
        if (!mIsCallLog) {
            views.primaryActionView.setOnClickListener(this.mActionListener);

            // Set return call intent, otherwise null.
            if (PhoneNumberUtilsWrapper.canPlaceCallsTo(number, numberPresentation)) {
                // Sets the primary action to call the number.
                if (isVoicemailNumber) {
                    views.primaryActionView.setTag(
                            IntentProvider.getReturnVoicemailCallIntentProvider());
                } else {
                    views.primaryActionView.setTag(
                            IntentProvider.getReturnCallIntentProvider(number));
                }
            } else {
                // Number is not callable, so hide button.
                views.primaryActionView.setTag(null);
            }
        } else {
            // In the call log, expand/collapse an actions section for the call log entry when
            // the primary view is tapped.
            views.primaryActionView.setOnClickListener(this.mExpandCollapseListener);

            // Note: Binding of the action buttons is done as required in configureActionViews
            // when the user expands the actions ViewStub.
        }

        // Lookup contacts with this number
        final ContactInfo info = mAdapterHelper.lookupContact(
                number, numberPresentation, countryIso, cachedContactInfo);
        final Uri lookupUri = info.lookupUri;
        final String name = info.name;
        final int ntype = info.type;
        final String label = info.label;
        final long photoId = info.photoId;
        final Uri photoUri = info.photoUri;
        CharSequence formattedNumber = info.formattedNumber == null
                ? null : PhoneNumberUtils.ttsSpanAsPhoneNumber(info.formattedNumber);
        final int[] callTypes = getCallTypes(c, count);
        final String geocode = c.getString(CallLogQuery.GEOCODED_LOCATION);
        final int sourceType = info.sourceType;
        final int features = getCallFeatures(c, count);
        final String transcription = c.getString(CallLogQuery.TRANSCRIPTION);
        Long dataUsage = null;
        if (!c.isNull(CallLogQuery.DATA_USAGE)) {
            dataUsage = c.getLong(CallLogQuery.DATA_USAGE);
        }

        final PhoneCallDetails details;
        final String accountName = info.accountName;
        final String accountType = info.accountType;
        Account contactAccount;

        views.reported = info.isBadData;

        // The entry can only be reported as invalid if it has a valid ID and the source of the
        // entry supports marking entries as invalid.
        views.canBeReportedAsInvalid = mContactInfoHelper.canReportAsInvalid(info.sourceType,
                info.objectId);

        // Restore expansion state of the row on rebind.  Inflate the actions ViewStub if required,
        // and set its visibility state accordingly.
        expandOrCollapseActions(callLogItemView, isExpanded(rowId));

        if (TextUtils.isEmpty(name)) {
<<<<<<< HEAD
            details = new PhoneCallDetails(number, numberPresentation,
                    formattedNumber, countryIso, geocode, callTypes, date,
                    duration, null, accountIcon, features, dataUsage, transcription, subId);
        } else {
            details = new PhoneCallDetails(number, numberPresentation,
                    formattedNumber, countryIso, geocode, callTypes, date,
                    duration, name, ntype, label, lookupUri, photoUri, sourceType,
                    null, accountIcon, features, dataUsage, transcription, subId);
=======
            details = new PhoneCallDetails(number, numberPresentation, formattedNumber, countryIso,
                    geocode, callTypes, date, duration, accountHandle, features, dataUsage,
                    transcription);
        } else {
            details = new PhoneCallDetails(number, numberPresentation, formattedNumber, countryIso,
                    geocode, callTypes, date, duration, name, ntype, label, lookupUri, photoUri,
                    sourceType, accountHandle, features, dataUsage, transcription);
>>>>>>> 17c2f110
        }

        mCallLogViewsHelper.setPhoneCallDetails(mContext, views, details);

        int contactType = ContactPhotoManager.TYPE_DEFAULT;

        if (isVoicemailNumber) {
            contactType = ContactPhotoManager.TYPE_VOICEMAIL;
        } else if (mContactInfoHelper.isBusiness(info.sourceType)) {
            contactType = ContactPhotoManager.TYPE_BUSINESS;
        }

        String lookupKey = lookupUri == null ? null
                : ContactInfoHelper.getLookupKeyFromUri(lookupUri);

        String nameForDefaultImage = null;
        if (TextUtils.isEmpty(name)) {
<<<<<<< HEAD
            nameForDefaultImage = mPhoneNumberHelper.getDisplayNumber(details.accountId,
                    details.number, details.numberPresentation,
                    details.formattedNumber).toString();
=======
            nameForDefaultImage = mPhoneNumberHelper.getDisplayNumber(details.accountHandle,
                    details.number, details.numberPresentation, details.formattedNumber).toString();
>>>>>>> 17c2f110
        } else {
            nameForDefaultImage = name;
        }

        if (!TextUtils.isEmpty(accountName) && !TextUtils.isEmpty(accountType)) {
            contactAccount = new Account(accountName, accountType);
        } else {
            contactAccount = null;
        }
        if (photoId == 0 && photoUri != null) {
            setPhoto(views, photoUri, lookupUri, nameForDefaultImage, lookupKey, contactType,
                    contactAccount);
        } else {
            setPhoto(views, photoId, lookupUri, nameForDefaultImage, lookupKey, contactType,
                    contactAccount);
        }

        // Listen for the first draw
<<<<<<< HEAD
        mAdapterHelper.registerOnPreDrawListener(view);
=======
        if (mViewTreeObserver == null) {
            mViewTreeObserver = callLogItemView.getViewTreeObserver();
            mViewTreeObserver.addOnPreDrawListener(this);
        }
>>>>>>> 17c2f110

        bindBadge(callLogItemView, info, details, callType);
    }

    /**
     * Retrieves the day group of the previous call in the call log.  Used to determine if the day
     * group has changed and to trigger display of the day group text.
     *
     * @param cursor The call log cursor.
     * @return The previous day group, or DAY_GROUP_NONE if this is the first call.
     */
    private int getPreviousDayGroup(Cursor cursor) {
        // We want to restore the position in the cursor at the end.
        int startingPosition = cursor.getPosition();
        int dayGroup = CallLogGroupBuilder.DAY_GROUP_NONE;
        if (cursor.moveToPrevious()) {
            long previousRowId = cursor.getLong(CallLogQuery.ID);
            dayGroup = getDayGroupForCall(previousRowId);
        }
        cursor.moveToPosition(startingPosition);
        return dayGroup;
    }

    /**
     * Given a call Id, look up the day group that the call belongs to.  The day group data is
     * populated in {@link com.android.dialer.calllog.CallLogGroupBuilder}.
     *
     * @param callId The call to retrieve the day group for.
     * @return The day group for the call.
     */
    private int getDayGroupForCall(long callId) {
        if (mDayGroups.containsKey(callId)) {
            return mDayGroups.get(callId);
        }
        return CallLogGroupBuilder.DAY_GROUP_NONE;
    }
    /**
     * Determines if a call log row with the given Id is expanded.
     * @param rowId The row Id of the call.
     * @return True if the row should be expanded.
     */
    private boolean isExpanded(long rowId) {
        return mCurrentlyExpanded == rowId;
    }

    /**
     * Toggles the expansion state tracked for the call log row identified by rowId and returns
     * the new expansion state.  Assumes that only a single call log row will be expanded at any
     * one point and tracks the current and previous expanded item.
     *
     * @param rowId The row Id associated with the call log row to expand/collapse.
     * @return True where the row is now expanded, false otherwise.
     */
    private boolean toggleExpansion(long rowId) {
        if (rowId == mCurrentlyExpanded) {
            // Collapsing currently expanded row.
            mPreviouslyExpanded = NONE_EXPANDED;
            mCurrentlyExpanded = NONE_EXPANDED;

            return false;
        } else {
            // Expanding a row (collapsing current expanded one).

            mPreviouslyExpanded = mCurrentlyExpanded;
            mCurrentlyExpanded = rowId;
            return true;
        }
    }

    /**
     * Expands or collapses the view containing the CALLBACK/REDIAL, VOICEMAIL and DETAILS action
     * buttons.
     *
     * @param callLogItem The call log entry parent view.
     * @param isExpanded The new expansion state of the view.
     */
    private void expandOrCollapseActions(View callLogItem, boolean isExpanded) {
        final CallLogListItemViews views = (CallLogListItemViews)callLogItem.getTag();

        expandVoicemailTranscriptionView(views, isExpanded);
        if (isExpanded) {
            // Inflate the view stub if necessary, and wire up the event handlers.
            inflateActionViewStub(callLogItem);

            views.actionsView.setVisibility(View.VISIBLE);
            views.actionsView.setAlpha(1.0f);
            views.callLogEntryView.setBackgroundColor(mExpandedBackgroundColor);
            views.callLogEntryView.setTranslationZ(mExpandedTranslationZ);
            callLogItem.setTranslationZ(mExpandedTranslationZ); // WAR
        } else {
            // When recycling a view, it is possible the actionsView ViewStub was previously
            // inflated so we should hide it in this case.
            if (views.actionsView != null) {
                views.actionsView.setVisibility(View.GONE);
            }

            views.callLogEntryView.setBackgroundColor(mCallLogBackgroundColor);
            views.callLogEntryView.setTranslationZ(0);
            callLogItem.setTranslationZ(0); // WAR
        }
    }

    public static void expandVoicemailTranscriptionView(CallLogListItemViews views,
            boolean isExpanded) {
        if (views.callType != Calls.VOICEMAIL_TYPE) {
            return;
        }

        final TextView view = views.phoneCallDetailsViews.voicemailTranscriptionView;
        if (TextUtils.isEmpty(view.getText())) {
            return;
        }
        view.setMaxLines(isExpanded ? VOICEMAIL_TRANSCRIPTION_MAX_LINES : 1);
        view.setSingleLine(!isExpanded);
    }

    /**
     * Configures the action buttons in the expandable actions ViewStub.  The ViewStub is not
     * inflated during initial binding, so click handlers, tags and accessibility text must be set
     * here, if necessary.
     *
     * @param callLogItem The call log list item view.
     */
    private void inflateActionViewStub(final View callLogItem) {
        final CallLogListItemViews views = (CallLogListItemViews)callLogItem.getTag();

        ViewStub stub = (ViewStub)callLogItem.findViewById(R.id.call_log_entry_actions_stub);
        if (stub != null) {
            views.actionsView = (ViewGroup) stub.inflate();
        }

        if (views.callBackButtonView == null) {
            views.callBackButtonView = (TextView)views.actionsView.findViewById(
                    R.id.call_back_action);
        }

        if (views.videoCallButtonView == null) {
            views.videoCallButtonView = (TextView)views.actionsView.findViewById(
                    R.id.video_call_action);
        }

        if (views.voicemailButtonView == null) {
            views.voicemailButtonView = (TextView)views.actionsView.findViewById(
                    R.id.voicemail_action);
        }

        if (views.detailsButtonView == null) {
            views.detailsButtonView = (TextView)views.actionsView.findViewById(R.id.details_action);
        }

        if (views.reportButtonView == null) {
            views.reportButtonView = (TextView)views.actionsView.findViewById(R.id.report_action);
            views.reportButtonView.setOnClickListener(new View.OnClickListener() {
                @Override
                public void onClick(View v) {
                    if (mOnReportButtonClickListener != null) {
                        mOnReportButtonClickListener.onReportButtonClick(views.number);
                    }
                }
            });
        }

        bindActionButtons(views);
    }

    /***
     * Binds text titles, click handlers and intents to the voicemail, details and callback action
     * buttons.
     *
     * @param views  The call log item views.
     */
    private void bindActionButtons(CallLogListItemViews views) {
        boolean canPlaceCallToNumber =
                PhoneNumberUtilsWrapper.canPlaceCallsTo(views.number, views.numberPresentation);
        // Set return call intent, otherwise null.
        if (canPlaceCallToNumber) {
            boolean isVoicemailNumber =
                    mPhoneNumberUtilsWrapper.isVoicemailNumber(views.accountHandle, views.number);
            if (isVoicemailNumber) {
                // Make a general call to voicemail to ensure that if there are multiple accounts
                // it does not call the voicemail number of a specific phone account.
                views.callBackButtonView.setTag(
                        IntentProvider.getReturnVoicemailCallIntentProvider());
            } else {
                // Sets the primary action to call the number.
                views.callBackButtonView.setTag(
                        IntentProvider.getReturnCallIntentProvider(views.number));
            }
            views.callBackButtonView.setVisibility(View.VISIBLE);
            views.callBackButtonView.setOnClickListener(mActionListener);

            final int titleId;
            if (views.callType == Calls.VOICEMAIL_TYPE || views.callType == Calls.OUTGOING_TYPE) {
                titleId = R.string.call_log_action_redial;
            } else {
                titleId = R.string.call_log_action_call_back;
            }
            views.callBackButtonView.setText(mContext.getString(titleId));
        } else {
            // Number is not callable, so hide button.
            views.callBackButtonView.setTag(null);
            views.callBackButtonView.setVisibility(View.GONE);
        }

        // If one of the calls had video capabilities, show the video call button.
        if (CallUtil.isVideoEnabled(mContext) && canPlaceCallToNumber &&
                views.phoneCallDetailsViews.callTypeIcons.isVideoShown()) {
            views.videoCallButtonView.setTag(
                    IntentProvider.getReturnVideoCallIntentProvider(views.number));
            views.videoCallButtonView.setVisibility(View.VISIBLE);
            views.videoCallButtonView.setOnClickListener(mActionListener);
        } else {
            views.videoCallButtonView.setTag(null);
            views.videoCallButtonView.setVisibility(View.GONE);
        }

        // if csvt is enabled, shoue video call options.
        if (CallUtil.isCSVTEnabled() && canPlaceCallToNumber) {
            views.videoCallButtonView.setTag(
                    IntentProvider.getReturnCSVTCallIntentProvider(views.number));
            views.videoCallButtonView.setVisibility(View.VISIBLE);
            views.videoCallButtonView.setOnClickListener(mActionListener);
        } else {
            views.videoCallButtonView.setTag(null);
            views.videoCallButtonView.setVisibility(View.GONE);
        }

        // For voicemail calls, show the "VOICEMAIL" action button; hide otherwise.
        if (views.callType == Calls.VOICEMAIL_TYPE) {
            views.voicemailButtonView.setOnClickListener(mActionListener);
            views.voicemailButtonView.setTag(
                    IntentProvider.getPlayVoicemailIntentProvider(
                            views.rowId, views.voicemailUri));
            views.voicemailButtonView.setVisibility(View.VISIBLE);

            views.detailsButtonView.setVisibility(View.GONE);
        } else {
            views.voicemailButtonView.setTag(null);
            views.voicemailButtonView.setVisibility(View.GONE);

            views.detailsButtonView.setOnClickListener(mActionListener);
            views.detailsButtonView.setTag(
                    IntentProvider.getCallDetailIntentProvider(
                            views.rowId, views.callIds, null)
            );

            if (views.canBeReportedAsInvalid && !views.reported) {
                views.reportButtonView.setVisibility(View.VISIBLE);
            } else {
                views.reportButtonView.setVisibility(View.GONE);
            }
        }

        mCallLogViewsHelper.setActionContentDescriptions(views);
    }

    protected void bindBadge(
            View view, final ContactInfo info, final PhoneCallDetails details, int callType) {
        // Do not show badge in call log.
        if (!mIsCallLog) {
            final ViewStub stub = (ViewStub) view.findViewById(R.id.link_stub);
            if (UriUtils.isEncodedContactUri(info.lookupUri)) {
                if (stub != null) {
                    mBadgeContainer = stub.inflate();
                } else {
                    mBadgeContainer = view.findViewById(R.id.badge_container);
                }

<<<<<<< HEAD
                mBadgeContainer.setOnClickListener(new View.OnClickListener() {
                    @Override
                    public void onClick(View v) {
=======
                mBadgeContainer.setVisibility(View.VISIBLE);
                mBadgeImageView = (ImageView) mBadgeContainer.findViewById(R.id.badge_image);
                mBadgeText = (TextView) mBadgeContainer.findViewById(R.id.badge_text);

                final View clickableArea = mBadgeContainer.findViewById(R.id.badge_link_container);
                if (clickableArea != null) {
                    clickableArea.setOnClickListener(new View.OnClickListener() {
                        @Override
                        public void onClick(View v) {
>>>>>>> 17c2f110
                            // If no lookup uri is provided, we need to rely on what information
                            // we have available; namely the phone number and name.
                            if (info.lookupUri == null) {
                                final Intent intent =
                                        DialtactsActivity.getAddToContactIntent(details.name,
                                                details.number,
                                                details.numberType);
                                DialerUtils.startActivityWithErrorToast(mContext, intent,
                                        R.string.add_contact_not_available);
                            } else {
                                addContactFromLookupUri(info.lookupUri);
                            }
<<<<<<< HEAD
                    }
                });
=======
                        }
                    });
                }
>>>>>>> 17c2f110
                mBadgeImageView.setImageResource(R.drawable.ic_person_add_24dp);
                mBadgeText.setText(R.string.recentCalls_addToContact);
            } else {
                // Hide badge if it was previously shown.
                mBadgeContainer = view.findViewById(R.id.badge_container);
                if (mBadgeContainer != null) {
                    mBadgeContainer.setVisibility(View.GONE);
                }
            }
        }
    }

    @Override
    public void dataSetChanged() {
        notifyDataSetChanged();
    }

    /** Stores the updated contact info in the call log if it is different from the current one. */
    @Override
    public void updateContactInfo(String number, String countryIso,
            ContactInfo updatedInfo, ContactInfo callLogInfo) {
        final ContentValues values = new ContentValues();
        boolean needsUpdate = false;

        if (callLogInfo != null) {
            if (!TextUtils.equals(updatedInfo.name, callLogInfo.name)) {
                values.put(Calls.CACHED_NAME, updatedInfo.name);
                needsUpdate = true;
            }

            if (updatedInfo.type != callLogInfo.type) {
                values.put(Calls.CACHED_NUMBER_TYPE, updatedInfo.type);
                needsUpdate = true;
            }

            if (!TextUtils.equals(updatedInfo.label, callLogInfo.label)) {
                values.put(Calls.CACHED_NUMBER_LABEL, updatedInfo.label);
                needsUpdate = true;
            }
            if (!UriUtils.areEqual(updatedInfo.lookupUri, callLogInfo.lookupUri)) {
                values.put(Calls.CACHED_LOOKUP_URI, UriUtils.uriToString(updatedInfo.lookupUri));
                needsUpdate = true;
            }
            // Only replace the normalized number if the new updated normalized number isn't empty.
            if (!TextUtils.isEmpty(updatedInfo.normalizedNumber) &&
                    !TextUtils.equals(updatedInfo.normalizedNumber, callLogInfo.normalizedNumber)) {
                values.put(Calls.CACHED_NORMALIZED_NUMBER, updatedInfo.normalizedNumber);
                needsUpdate = true;
            }
            if (!TextUtils.equals(updatedInfo.number, callLogInfo.number)) {
                values.put(Calls.CACHED_MATCHED_NUMBER, updatedInfo.number);
                needsUpdate = true;
            }
            if (updatedInfo.photoId != callLogInfo.photoId) {
                values.put(Calls.CACHED_PHOTO_ID, updatedInfo.photoId);
                needsUpdate = true;
            }
            if (!TextUtils.equals(updatedInfo.formattedNumber, callLogInfo.formattedNumber)) {
                values.put(Calls.CACHED_FORMATTED_NUMBER, updatedInfo.formattedNumber);
                needsUpdate = true;
            }
        } else {
            // No previous values, store all of them.
            values.put(Calls.CACHED_NAME, updatedInfo.name);
            values.put(Calls.CACHED_NUMBER_TYPE, updatedInfo.type);
            values.put(Calls.CACHED_NUMBER_LABEL, updatedInfo.label);
            values.put(Calls.CACHED_LOOKUP_URI, UriUtils.uriToString(updatedInfo.lookupUri));
            values.put(Calls.CACHED_MATCHED_NUMBER, updatedInfo.number);
            values.put(Calls.CACHED_NORMALIZED_NUMBER, updatedInfo.normalizedNumber);
            values.put(Calls.CACHED_PHOTO_ID, updatedInfo.photoId);
            values.put(Calls.CACHED_FORMATTED_NUMBER, updatedInfo.formattedNumber);
            needsUpdate = true;
        }

        if (!needsUpdate) return;

        try {
            if (countryIso == null) {
                mContext.getContentResolver().update(Calls.CONTENT_URI_WITH_VOICEMAIL, values,
                        Calls.NUMBER + " = ? AND " + Calls.COUNTRY_ISO + " IS NULL",
                        new String[]{ number });
            } else {
                mContext.getContentResolver().update(Calls.CONTENT_URI_WITH_VOICEMAIL, values,
                        Calls.NUMBER + " = ? AND " + Calls.COUNTRY_ISO + " = ?",
                        new String[]{ number, countryIso });
            }
        } catch (SQLiteFullException e) {
            Log.e(TAG, "Unable to update contact info in call log db", e);
        }
    }

    /** Returns the contact information as stored in the call log. */
    private ContactInfo getContactInfoFromCallLog(Cursor c) {
        ContactInfo info = new ContactInfo();
        info.lookupUri = UriUtils.parseUriOrNull(c.getString(CallLogQuery.CACHED_LOOKUP_URI));
        info.name = c.getString(CallLogQuery.CACHED_NAME);
        info.type = c.getInt(CallLogQuery.CACHED_NUMBER_TYPE);
        info.label = c.getString(CallLogQuery.CACHED_NUMBER_LABEL);
        String matchedNumber = c.getString(CallLogQuery.CACHED_MATCHED_NUMBER);
        info.number = matchedNumber == null ? c.getString(CallLogQuery.NUMBER) : matchedNumber;
        info.normalizedNumber = c.getString(CallLogQuery.CACHED_NORMALIZED_NUMBER);
        info.photoId = c.getLong(CallLogQuery.CACHED_PHOTO_ID);
        info.photoUri = null;  // We do not cache the photo URI.
        info.formattedNumber = c.getString(CallLogQuery.CACHED_FORMATTED_NUMBER);
        return info;
    }

    /**
     * Returns the call types for the given number of items in the cursor.
     * <p>
     * It uses the next {@code count} rows in the cursor to extract the types.
     * <p>
     * It position in the cursor is unchanged by this function.
     */
    private int[] getCallTypes(Cursor cursor, int count) {
        int position = cursor.getPosition();
        int[] callTypes = new int[count];
        for (int index = 0; index < count; ++index) {
            callTypes[index] = cursor.getInt(CallLogQuery.CALL_TYPE);
            cursor.moveToNext();
        }
        cursor.moveToPosition(position);
        return callTypes;
    }

    /**
     * Determine the features which were enabled for any of the calls that make up a call log
     * entry.
     *
     * @param cursor The cursor.
     * @param count The number of calls for the current call log entry.
     * @return The features.
     */
    private int getCallFeatures(Cursor cursor, int count) {
        int features = 0;
        int position = cursor.getPosition();
        for (int index = 0; index < count; ++index) {
            features |= cursor.getInt(CallLogQuery.FEATURES);
            cursor.moveToNext();
        }
        cursor.moveToPosition(position);
        return features;
    }

    private void setPhoto(CallLogListItemViews views, long photoId, Uri contactUri,
            String displayName, String identifier, int contactType, Account account) {
        views.quickContactView.assignContactUri(contactUri);
        views.quickContactView.setOverlay(null);
        DefaultImageRequest request = new DefaultImageRequest(displayName, identifier,
                contactType, true /* isCircular */);
        mContactPhotoManager.loadThumbnail(views.quickContactView, photoId, account,
                false /* darkTheme */, true /* isCircular */, request);
    }

    private void setPhoto(CallLogListItemViews views, Uri photoUri, Uri contactUri,
            String displayName, String identifier, int contactType, Account account) {
        views.quickContactView.assignContactUri(contactUri);
        views.quickContactView.setOverlay(null);
        DefaultImageRequest request = new DefaultImageRequest(displayName, identifier,
                contactType, true /* isCircular */);
<<<<<<< HEAD
        mContactPhotoManager.loadDirectoryPhoto(views.quickContactView, photoUri, account,
=======
        mContactPhotoManager.loadPhoto(views.quickContactView, photoUri, mPhotoSize,
>>>>>>> 17c2f110
                false /* darkTheme */, true /* isCircular */, request);
    }

    /**
     * Bind a call log entry view for testing purposes.  Also inflates the action view stub so
     * unit tests can access the buttons contained within.
     *
     * @param view The current call log row.
     * @param context The current context.
     * @param cursor The cursor to bind from.
     */
    @VisibleForTesting
    void bindViewForTest(View view, Context context, Cursor cursor) {
        bindStandAloneView(view, context, cursor);
        inflateActionViewStub(view);
    }

    /**
     * Sets whether processing of requests for contact details should be enabled.
     * <p>
     * This method should be called in tests to disable such processing of requests when not
     * needed.
     */
    @VisibleForTesting
    void disableRequestProcessingForTest() {
        mAdapterHelper.disableRequestProcessingForTest();
    }

    @VisibleForTesting
    void injectContactInfoForTest(String number, String countryIso, ContactInfo contactInfo) {
        mAdapterHelper.injectContactInfoForTest(number, countryIso, contactInfo);
    }

    @VisibleForTesting
    void enqueueRequest(String number, String countryIso, ContactInfo callLogInfo,
            boolean immediate) {
        mAdapterHelper.enqueueRequest(number, countryIso, callLogInfo, immediate);
    }

    @Override
    public void addGroup(int cursorPosition, int size, boolean expanded) {
        super.addGroup(cursorPosition, size, expanded);
    }

    /**
     * Stores the day group associated with a call in the call log.
     *
     * @param rowId The row Id of the current call.
     * @param dayGroup The day group the call belongs in.
     */
    @Override
    public void setDayGroup(long rowId, int dayGroup) {
        if (!mDayGroups.containsKey(rowId)) {
            mDayGroups.put(rowId, dayGroup);
        }
    }

    /**
     * Clears the day group associations on re-bind of the call log.
     */
    @Override
    public void clearDayGroups() {
        mDayGroups.clear();
    }

    public void stopRequestProcessing() {
        mAdapterHelper.stopRequestProcessing();
    }

    public void invalidateCache() {
        mAdapterHelper.invalidateCache();
    }

    public String getBetterNumberFromContacts(String number, String countryIso) {
        return mAdapterHelper.getBetterNumberFromContacts(number, countryIso);
    }

    /**
     * Retrieves the call Ids represented by the current call log row.
     *
     * @param cursor Call log cursor to retrieve call Ids from.
     * @param groupSize Number of calls associated with the current call log row.
     * @return Array of call Ids.
     */
    private long[] getCallIds(final Cursor cursor, final int groupSize) {
        // We want to restore the position in the cursor at the end.
        int startingPosition = cursor.getPosition();
        long[] ids = new long[groupSize];
        // Copy the ids of the rows in the group.
        for (int index = 0; index < groupSize; ++index) {
            ids[index] = cursor.getLong(CallLogQuery.ID);
            cursor.moveToNext();
        }
        cursor.moveToPosition(startingPosition);
        return ids;
    }

    /**
     * Determines the description for a day group.
     *
     * @param group The day group to retrieve the description for.
     * @return The day group description.
     */
    private CharSequence getGroupDescription(int group) {
       if (group == CallLogGroupBuilder.DAY_GROUP_TODAY) {
           return mContext.getResources().getString(R.string.call_log_header_today);
       } else if (group == CallLogGroupBuilder.DAY_GROUP_YESTERDAY) {
           return mContext.getResources().getString(R.string.call_log_header_yesterday);
       } else {
           return mContext.getResources().getString(R.string.call_log_header_other);
       }
    }

    public void onBadDataReported(String number) {
        mReportedToast.show();
    }

    /**
     * Manages the state changes for the UI interaction where a call log row is expanded.
     *
     * @param view The view that was tapped
     * @param animate Whether or not to animate the expansion/collapse
     * @param forceExpand Whether or not to force the call log row into an expanded state regardless
     *        of its previous state
     */
    private void handleRowExpanded(View view, boolean animate, boolean forceExpand) {
        final CallLogListItemViews views = (CallLogListItemViews) view.getTag();

        if (forceExpand && isExpanded(views.rowId)) {
            return;
        }

        // Hide or show the actions view.
        boolean expanded = toggleExpansion(views.rowId);

        // Trigger loading of the viewstub and visual expand or collapse.
        expandOrCollapseActions(view, expanded);

        // Animate the expansion or collapse.
        if (mCallItemExpandedListener != null) {
            if (animate) {
                mCallItemExpandedListener.onItemExpanded(view);
            }

            // Animate the collapse of the previous item if it is still visible on screen.
            if (mPreviouslyExpanded != NONE_EXPANDED) {
                View previousItem = mCallItemExpandedListener.getViewForCallId(
                        mPreviouslyExpanded);

                if (previousItem != null) {
                    expandOrCollapseActions(previousItem, false);
                    if (animate) {
                        mCallItemExpandedListener.onItemExpanded(previousItem);
                    }
                }
                mPreviouslyExpanded = NONE_EXPANDED;
            }
        }
    }

    /**
     * Invokes the "add contact" activity given the expanded contact information stored in a
     * lookup URI.  This can include, for example, address and website information.
     *
     * @param lookupUri The lookup URI.
     */
    private void addContactFromLookupUri(Uri lookupUri) {
        Contact contactToSave = ContactLoader.parseEncodedContactEntity(lookupUri);
        if (contactToSave == null) {
            return;
        }

        // Note: This code mirrors code in Contacts/QuickContactsActivity.
        final Intent intent = new Intent(Intent.ACTION_INSERT_OR_EDIT);
        intent.setType(ContactsContract.Contacts.CONTENT_ITEM_TYPE);

        ArrayList<ContentValues> values = contactToSave.getContentValues();
        // Only pre-fill the name field if the provided display name is an nickname
        // or better (e.g. structured name, nickname)
        if (contactToSave.getDisplayNameSource()
                >= ContactsContract.DisplayNameSources.NICKNAME) {
            intent.putExtra(ContactsContract.Intents.Insert.NAME,
                    contactToSave.getDisplayName());
        } else if (contactToSave.getDisplayNameSource()
                == ContactsContract.DisplayNameSources.ORGANIZATION) {
            // This is probably an organization. Instead of copying the organization
            // name into a name entry, copy it into the organization entry. This
            // way we will still consider the contact an organization.
            final ContentValues organization = new ContentValues();
            organization.put(ContactsContract.CommonDataKinds.Organization.COMPANY,
                    contactToSave.getDisplayName());
            organization.put(ContactsContract.Data.MIMETYPE,
                    ContactsContract.CommonDataKinds.Organization.CONTENT_ITEM_TYPE);
            values.add(organization);
        }

        // Last time used and times used are aggregated values from the usage stat
        // table. They need to be removed from data values so the SQL table can insert
        // properly
        for (ContentValues value : values) {
            value.remove(ContactsContract.Data.LAST_TIME_USED);
            value.remove(ContactsContract.Data.TIMES_USED);
        }
        intent.putExtra(ContactsContract.Intents.Insert.DATA, values);

        DialerUtils.startActivityWithErrorToast(mContext, intent,
                R.string.add_contact_not_available);
    }
<<<<<<< HEAD

    public void setQueryString(String filter) {
        mFilterString = filter;
    }
=======
>>>>>>> 17c2f110
}<|MERGE_RESOLUTION|>--- conflicted
+++ resolved
@@ -23,21 +23,15 @@
 import android.content.Loader;
 import android.content.res.Resources;
 import android.database.Cursor;
-<<<<<<< HEAD
 import android.graphics.drawable.Drawable;
-=======
->>>>>>> 17c2f110
 import android.database.sqlite.SQLiteFullException;
 import android.net.Uri;
 import android.provider.CallLog.Calls;
 import android.provider.ContactsContract;
 import android.provider.ContactsContract.PhoneLookup;
 import android.telecom.PhoneAccountHandle;
-<<<<<<< HEAD
+import android.telephony.PhoneNumberUtils;
 import android.telephony.SubscriptionManager;
-=======
-import android.telephony.PhoneNumberUtils;
->>>>>>> 17c2f110
 import android.text.TextUtils;
 import android.util.Log;
 import android.view.LayoutInflater;
@@ -55,10 +49,7 @@
 import com.android.contacts.common.CallUtil;
 import com.android.contacts.common.ContactPhotoManager;
 import com.android.contacts.common.ContactPhotoManager.DefaultImageRequest;
-<<<<<<< HEAD
-=======
 import com.android.contacts.common.util.PhoneNumberHelper;
->>>>>>> 17c2f110
 import com.android.contacts.common.model.Contact;
 import com.android.contacts.common.model.ContactLoader;
 import com.android.contacts.common.util.UriUtils;
@@ -81,11 +72,7 @@
  * Adapter class to fill in data for the Call Log.
  */
 public class CallLogAdapter extends GroupingListAdapter
-<<<<<<< HEAD
         implements CallLogAdapterHelper.Callback, CallLogGroupBuilder.GroupCreator {
-=======
-        implements ViewTreeObserver.OnPreDrawListener, CallLogGroupBuilder.GroupCreator {
->>>>>>> 17c2f110
     private static final String TAG = CallLogAdapter.class.getSimpleName();
 
     private static final int VOICEMAIL_TRANSCRIPTION_MAX_LINES = 10;
@@ -257,18 +244,12 @@
         mPhotoSize = resources.getDimensionPixelSize(R.dimen.contact_photo_size);
 
         mContactPhotoManager = ContactPhotoManager.getInstance(mContext);
-<<<<<<< HEAD
-        mPhoneNumberHelper = new PhoneNumberDisplayHelper(resources);
+        mPhoneNumberHelper = new PhoneNumberDisplayHelper(mContext, resources);
         mAdapterHelper = new CallLogAdapterHelper(context, this,
                 contactInfoHelper, mPhoneNumberHelper);
-        PhoneCallDetailsHelper phoneCallDetailsHelper = new PhoneCallDetailsHelper(
-                resources, callTypeHelper, new PhoneNumberUtilsWrapper());
-=======
-        mPhoneNumberHelper = new PhoneNumberDisplayHelper(mContext, resources);
         mPhoneNumberUtilsWrapper = new PhoneNumberUtilsWrapper(mContext);
         PhoneCallDetailsHelper phoneCallDetailsHelper =
                 new PhoneCallDetailsHelper(mContext, resources, mPhoneNumberUtilsWrapper);
->>>>>>> 17c2f110
         mCallLogViewsHelper =
                 new CallLogListItemHelper(
                         phoneCallDetailsHelper, mPhoneNumberHelper, resources);
@@ -408,11 +389,7 @@
         final ContactInfo cachedContactInfo = getContactInfoFromCallLog(c);
 
         final boolean isVoicemailNumber =
-<<<<<<< HEAD
-                PhoneNumberUtilsWrapper.INSTANCE.isVoicemailNumber(subId, number);
-=======
                 mPhoneNumberUtilsWrapper.isVoicemailNumber(accountHandle, number);
->>>>>>> 17c2f110
 
         // Where binding and not in the call log, use default behaviour of invoking a call when
         // tapping the primary view.
@@ -443,7 +420,7 @@
         }
 
         // Lookup contacts with this number
-        final ContactInfo info = mAdapterHelper.lookupContact(
+        final ContactInfo info = mAdapterHelper.lookupContact(accountHandle,
                 number, numberPresentation, countryIso, cachedContactInfo);
         final Uri lookupUri = info.lookupUri;
         final String name = info.name;
@@ -480,16 +457,6 @@
         expandOrCollapseActions(callLogItemView, isExpanded(rowId));
 
         if (TextUtils.isEmpty(name)) {
-<<<<<<< HEAD
-            details = new PhoneCallDetails(number, numberPresentation,
-                    formattedNumber, countryIso, geocode, callTypes, date,
-                    duration, null, accountIcon, features, dataUsage, transcription, subId);
-        } else {
-            details = new PhoneCallDetails(number, numberPresentation,
-                    formattedNumber, countryIso, geocode, callTypes, date,
-                    duration, name, ntype, label, lookupUri, photoUri, sourceType,
-                    null, accountIcon, features, dataUsage, transcription, subId);
-=======
             details = new PhoneCallDetails(number, numberPresentation, formattedNumber, countryIso,
                     geocode, callTypes, date, duration, accountHandle, features, dataUsage,
                     transcription);
@@ -497,7 +464,6 @@
             details = new PhoneCallDetails(number, numberPresentation, formattedNumber, countryIso,
                     geocode, callTypes, date, duration, name, ntype, label, lookupUri, photoUri,
                     sourceType, accountHandle, features, dataUsage, transcription);
->>>>>>> 17c2f110
         }
 
         mCallLogViewsHelper.setPhoneCallDetails(mContext, views, details);
@@ -515,14 +481,8 @@
 
         String nameForDefaultImage = null;
         if (TextUtils.isEmpty(name)) {
-<<<<<<< HEAD
-            nameForDefaultImage = mPhoneNumberHelper.getDisplayNumber(details.accountId,
-                    details.number, details.numberPresentation,
-                    details.formattedNumber).toString();
-=======
             nameForDefaultImage = mPhoneNumberHelper.getDisplayNumber(details.accountHandle,
                     details.number, details.numberPresentation, details.formattedNumber).toString();
->>>>>>> 17c2f110
         } else {
             nameForDefaultImage = name;
         }
@@ -540,15 +500,7 @@
                     contactAccount);
         }
 
-        // Listen for the first draw
-<<<<<<< HEAD
-        mAdapterHelper.registerOnPreDrawListener(view);
-=======
-        if (mViewTreeObserver == null) {
-            mViewTreeObserver = callLogItemView.getViewTreeObserver();
-            mViewTreeObserver.addOnPreDrawListener(this);
-        }
->>>>>>> 17c2f110
+        mAdapterHelper.registerOnPreDrawListener(callLogItemView);
 
         bindBadge(callLogItemView, info, details, callType);
     }
@@ -817,11 +769,6 @@
                     mBadgeContainer = view.findViewById(R.id.badge_container);
                 }
 
-<<<<<<< HEAD
-                mBadgeContainer.setOnClickListener(new View.OnClickListener() {
-                    @Override
-                    public void onClick(View v) {
-=======
                 mBadgeContainer.setVisibility(View.VISIBLE);
                 mBadgeImageView = (ImageView) mBadgeContainer.findViewById(R.id.badge_image);
                 mBadgeText = (TextView) mBadgeContainer.findViewById(R.id.badge_text);
@@ -831,7 +778,6 @@
                     clickableArea.setOnClickListener(new View.OnClickListener() {
                         @Override
                         public void onClick(View v) {
->>>>>>> 17c2f110
                             // If no lookup uri is provided, we need to rely on what information
                             // we have available; namely the phone number and name.
                             if (info.lookupUri == null) {
@@ -844,14 +790,9 @@
                             } else {
                                 addContactFromLookupUri(info.lookupUri);
                             }
-<<<<<<< HEAD
-                    }
-                });
-=======
                         }
                     });
                 }
->>>>>>> 17c2f110
                 mBadgeImageView.setImageResource(R.drawable.ic_person_add_24dp);
                 mBadgeText.setText(R.string.recentCalls_addToContact);
             } else {
@@ -1012,11 +953,7 @@
         views.quickContactView.setOverlay(null);
         DefaultImageRequest request = new DefaultImageRequest(displayName, identifier,
                 contactType, true /* isCircular */);
-<<<<<<< HEAD
-        mContactPhotoManager.loadDirectoryPhoto(views.quickContactView, photoUri, account,
-=======
         mContactPhotoManager.loadPhoto(views.quickContactView, photoUri, mPhotoSize,
->>>>>>> 17c2f110
                 false /* darkTheme */, true /* isCircular */, request);
     }
 
@@ -1225,11 +1162,8 @@
         DialerUtils.startActivityWithErrorToast(mContext, intent,
                 R.string.add_contact_not_available);
     }
-<<<<<<< HEAD
 
     public void setQueryString(String filter) {
         mFilterString = filter;
     }
-=======
->>>>>>> 17c2f110
 }