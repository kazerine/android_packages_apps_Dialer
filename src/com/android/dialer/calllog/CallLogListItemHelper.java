--- conflicted
+++ resolved
@@ -254,11 +254,7 @@
         if (!TextUtils.isEmpty(details.name)) {
             recipient = details.name;
         } else {
-<<<<<<< HEAD
-            recipient = mPhoneNumberHelper.getDisplayNumber(details.accountId,
-=======
             recipient = mPhoneNumberHelper.getDisplayNumber(details.accountHandle,
->>>>>>> 17c2f110
                     details.number, details.numberPresentation, details.formattedNumber);
         }
         return recipient;
