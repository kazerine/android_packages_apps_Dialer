--- conflicted
+++ resolved
@@ -71,14 +71,9 @@
      */
     public static void startActivityWithErrorToast(Context context, Intent intent, int msgId) {
         try {
-<<<<<<< HEAD
-            if (Intent.ACTION_CALL.equals(intent.getAction())
-                    || Intent.ACTION_CALL_PRIVILEGED.equals(intent.getAction())) {
-=======
             if ((Intent.ACTION_CALL.equals(intent.getAction())
                     || Intent.ACTION_CALL_PRIVILEGED.equals(intent.getAction()))
                             && context instanceof Activity) {
->>>>>>> 17c2f110
                 // All dialer-initiated calls should pass the touch point to the InCallUI
                 Point touchPoint = TouchPointManager.getInstance().getPoint();
                 if (touchPoint.x != 0 || touchPoint.y != 0) {
