<?xml version="1.0" encoding="utf-8"?>
<view class="com.android.dialer.widget.SearchEditTextLayout"
    xmlns:android="http://schemas.android.com/apk/res/android"
    android:layout_width="match_parent"
    android:layout_height="match_parent"
    android:id="@+id/search_view_container"
    android:orientation="horizontal"
    android:layout_marginTop="@dimen/search_top_margin"
    android:layout_marginBottom="@dimen/search_bottom_margin"
    android:layout_marginLeft="@dimen/search_margin_horizontal"
    android:layout_marginRight="@dimen/search_margin_horizontal"
    android:background="@drawable/rounded_corner"
    android:elevation="@dimen/search_box_elevation">

    <LinearLayout
        android:id="@+id/search_box_collapsed"
        android:layout_width="match_parent"
        android:layout_height="match_parent"
        android:paddingStart="@dimen/search_box_left_padding"
        android:paddingEnd="@dimen/search_box_right_padding"
        android:gravity="center_vertical"
        android:orientation="horizontal" >

        <ImageView
            android:id="@+id/search_magnifying_glass"
            android:layout_height="@dimen/search_box_icon_size"
            android:layout_width="@dimen/search_box_icon_size"
            android:layout_margin="@dimen/search_box_icon_margin"
            android:padding="@dimen/search_box_search_icon_padding"
            android:src="@drawable/ic_ab_search"
            android:importantForAccessibility="no"
            android:tint="@color/searchbox_icon_tint" />

        <!-- Portion of the search box that starts a search when clicked -->
        <LinearLayout
            android:id="@+id/search_box_start_search"
            android:layout_height="wrap_content"
            android:layout_width="0dp"
            android:layout_weight="1"
            android:gravity="center_vertical" >

            <TextView
                android:layout_width="wrap_content"
                android:layout_height="@dimen/search_box_icon_size"
                android:layout_marginLeft="@dimen/search_box_collapsed_text_margin_left"
                android:textSize="@dimen/search_collapsed_text_size"
                android:fontFamily="@string/search_font_family"
                android:textColorHint="@color/searchbox_hint_text_color"
                android:gravity="center_vertical"
                android:hint="@string/dialer_hint_find_contact" />

        </LinearLayout>

        <ImageView
            android:id="@+id/voice_search_button"
            android:layout_height="@dimen/search_box_icon_size"
            android:layout_width="@dimen/search_box_icon_size"
            android:layout_margin="@dimen/search_box_icon_margin"
            android:src="@drawable/ic_voice_search"
            android:clickable="true"
            android:contentDescription="@string/description_start_voice_search"
            android:background="?android:attr/selectableItemBackground"
            android:tint="@color/searchbox_icon_tint" />


        <ImageButton
            android:id="@+id/dialtacts_options_menu_button"
            android:layout_width="@dimen/search_box_icon_size"
            android:layout_height="@dimen/search_box_icon_size"
            android:layout_margin="@dimen/search_box_icon_margin"
            android:background="?android:attr/selectableItemBackground"
            android:src="@drawable/ic_overflow_menu"
            android:contentDescription="@string/action_menu_overflow_description"
            android:tint="@color/searchbox_icon_tint" />

    </LinearLayout>

<<<<<<< HEAD
    <include layout="@layout/search_bar_expanded" />
=======
    <LinearLayout
        android:id="@+id/search_box_expanded"
        android:layout_width="match_parent"
        android:layout_height="match_parent"
        android:orientation="horizontal"
        android:gravity="center_vertical"
        android:visibility="gone">

        <ImageButton
            android:id="@+id/search_back_button"
            android:layout_width="@dimen/search_box_icon_size"
            android:layout_height="@dimen/search_box_icon_size"
            android:layout_marginLeft="8dp"
            android:src="@drawable/ic_back_arrow"
            android:background="?android:attr/selectableItemBackground"
            android:contentDescription="@string/action_menu_overflow_description"
            android:tint="@color/actionbar_background_color" />

        <EditText
            android:id="@+id/search_view"
            android:layout_width="0dp"
            android:layout_height="@dimen/action_bar_height"
            android:layout_weight="1"
            android:layout_marginLeft="@dimen/search_box_expanded_text_margin_left"
            android:textSize="@dimen/search_expanded_text_size"
            android:fontFamily="@string/search_font_family"
            android:textColor="@color/searchbox_text_color"
            android:inputType="textFilter" />

        <ImageView
            android:id="@+id/search_close_button"
            android:layout_height="@dimen/search_box_icon_size"
            android:layout_width="@dimen/search_box_icon_size"
            android:layout_marginRight="8dp"
            android:src="@drawable/ic_close_dk"
            android:clickable="true"
            android:background="?android:attr/selectableItemBackground"
            android:contentDescription="@string/description_clear_search" />

    </LinearLayout>
>>>>>>> 4d135767

</view><|MERGE_RESOLUTION|>--- conflicted
+++ resolved
@@ -75,49 +75,6 @@
 
     </LinearLayout>
 
-<<<<<<< HEAD
     <include layout="@layout/search_bar_expanded" />
-=======
-    <LinearLayout
-        android:id="@+id/search_box_expanded"
-        android:layout_width="match_parent"
-        android:layout_height="match_parent"
-        android:orientation="horizontal"
-        android:gravity="center_vertical"
-        android:visibility="gone">
-
-        <ImageButton
-            android:id="@+id/search_back_button"
-            android:layout_width="@dimen/search_box_icon_size"
-            android:layout_height="@dimen/search_box_icon_size"
-            android:layout_marginLeft="8dp"
-            android:src="@drawable/ic_back_arrow"
-            android:background="?android:attr/selectableItemBackground"
-            android:contentDescription="@string/action_menu_overflow_description"
-            android:tint="@color/actionbar_background_color" />
-
-        <EditText
-            android:id="@+id/search_view"
-            android:layout_width="0dp"
-            android:layout_height="@dimen/action_bar_height"
-            android:layout_weight="1"
-            android:layout_marginLeft="@dimen/search_box_expanded_text_margin_left"
-            android:textSize="@dimen/search_expanded_text_size"
-            android:fontFamily="@string/search_font_family"
-            android:textColor="@color/searchbox_text_color"
-            android:inputType="textFilter" />
-
-        <ImageView
-            android:id="@+id/search_close_button"
-            android:layout_height="@dimen/search_box_icon_size"
-            android:layout_width="@dimen/search_box_icon_size"
-            android:layout_marginRight="8dp"
-            android:src="@drawable/ic_close_dk"
-            android:clickable="true"
-            android:background="?android:attr/selectableItemBackground"
-            android:contentDescription="@string/description_clear_search" />
-
-    </LinearLayout>
->>>>>>> 4d135767
 
 </view>