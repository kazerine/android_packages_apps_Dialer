<?xml version="1.0" encoding="utf-8"?>
<!--
  ~ Copyright (C) 2012 The Android Open Source Project
  ~
  ~ Licensed under the Apache License, Version 2.0 (the "License");
  ~ you may not use this file except in compliance with the License.
  ~ You may obtain a copy of the License at
  ~
  ~      http://www.apache.org/licenses/LICENSE-2.0
  ~
  ~ Unless required by applicable law or agreed to in writing, software
  ~ distributed under the License is distributed on an "AS IS" BASIS,
  ~ WITHOUT WARRANTIES OR CONDITIONS OF ANY KIND, either express or implied.
  ~ See the License for the specific language governing permissions and
  ~ limitations under the License
  -->


<resources xmlns:xliff="urn:oasis:names:tc:xliff:document:1.2">
    <!-- Directory partition name -->
    <string name="applicationLabel">Dialer</string>

    <!-- Title for the activity that dials the phone.  This is the name
    used in the Launcher icon. -->
    <string name="launcherDialer">Phone</string>

    <!-- The description text for the dialer tab.

    Note: AccessibilityServices use this attribute to announce what the view represents.
    This is especially valuable for views without textual representation like ImageView.

    [CHAR LIMIT=NONE] -->
    <string name="dialerIconLabel">Phone</string>

    <!-- The description text for the call log tab.

    Note: AccessibilityServices use this attribute to announce what the view represents.
    This is especially valuable for views without textual representation like ImageView.

    [CHAR LIMIT=NONE] -->
    <string name="recentCallsIconLabel">Call log</string>

    <!-- Menu item used to send an SMS or MMS message to a phone number  -->
    <string name="menu_sendTextMessage">Send text message</string>

    <!-- Menu item used to call a contact from the call log -->
    <string name="recentCalls_callNumber">Call
        <xliff:g id="name">%s</xliff:g>
    </string>

    <!-- Menu item used to copy a number from the call log to the dialer so it can be edited before calling it -->
    <string name="recentCalls_editNumberBeforeCall">Edit number before call</string>

    <!-- Menu item used to add a number from the call log to contacts -->
    <string name="recentCalls_addToContact">Add to contacts</string>

    <!-- Menu item used to remove a single call from the call log -->
    <string name="recentCalls_removeFromRecentList">Remove from call log</string>

    <!-- Menu item used to remove all calls from the call log -->
    <string name="recentCalls_deleteAll">Clear call log</string>

    <!-- Menu item used to delete a voicemail. [CHAR LIMIT=30] -->
    <string name="recentCalls_trashVoicemail">Delete voicemail</string>

    <!-- Menu item used to share a voicemail. [CHAR LIMIT=30] -->
    <string name="recentCalls_shareVoicemail">Share voicemail</string>

    <!-- Text displayed when the call log is empty -->
    <string name="recentCalls_empty">Call log is empty.</string>

    <!-- Title of the confirmation dialog for clearing the call log. [CHAR LIMIT=37]  -->
    <string name="clearCallLogConfirmation_title">Clear call log?</string>

    <!-- Confirmation dialog for clearing the call log. [CHAR LIMIT=NONE]  -->
    <string name="clearCallLogConfirmation">All your call records will be deleted.</string>

    <!-- Title of the "Clearing call log" progress-dialog [CHAR LIMIT=35] -->
    <string name="clearCallLogProgress_title">Clearing call log\u2026</string>

    <!-- Title of the notification of new voicemails. [CHAR LIMIT=30] -->
    <plurals name="notification_voicemail_title">
        <item quantity="one">Voicemail</item>
        <item quantity="other">
            <xliff:g id="count">%1$d</xliff:g>
            Voicemails
        </item>
    </plurals>

    <!-- Used in the notification of a new voicemail for the action to play the voicemail. -->
    <string name="notification_action_voicemail_play">Play</string>

    <!-- Used to build a list of names or phone numbers, to indicate the callers who left
         voicemails.
         The first argument may be one or more callers, the most recent ones.
         The second argument is an additional callers.
         This string is used to build a list of callers.

         [CHAR LIMIT=10]
     -->
    <string name="notification_voicemail_callers_list"><xliff:g id="newer_callers">%1$s</xliff:g>,
        <xliff:g id="older_caller">%2$s</xliff:g>
    </string>

    <!-- Text used in the ticker to notify the user of the latest voicemail. [CHAR LIMIT=30] -->
    <string name="notification_new_voicemail_ticker">New voicemail from
        <xliff:g id="caller">%1$s</xliff:g>
    </string>

    <!-- Message to show when there is an error playing back the voicemail. [CHAR LIMIT=40] -->
    <string name="voicemail_playback_error">Couldn\'t play voicemail.</string>

    <!-- Message to display before we have prepared the media player, i.e. before we know duration. [CHAR LIMIT=40] -->
    <string name="voicemail_buffering">Buffering\u2026</string>

    <!-- Message to display whilst we are waiting for the content to be fetched. [CHAR LIMIT=40] -->
    <string name="voicemail_fetching_content">Fetching voicemail\u2026</string>

    <!-- Message to display if we fail to get content within a suitable time period. [CHAR LIMIT=40] -->
    <string name="voicemail_fetching_timout">Couldn\'t fetch voicemail.</string>

    <!-- The header to show that call log is only showing voicemail calls. [CHAR LIMIT=40] -->
    <string name="call_log_voicemail_header">Calls with voicemail only</string>

    <!-- The header to show that call log is only showing incoming calls. [CHAR LIMIT=40] -->
    <string name="call_log_incoming_header">Incoming calls only</string>

    <!-- The header to show that call log is only showing outgoing calls. [CHAR LIMIT=40] -->
    <string name="call_log_outgoing_header">Outgoing calls only</string>

    <!-- The header to show that call log is only showing missed calls. [CHAR LIMIT=40] -->
    <string name="call_log_missed_header">Missed calls only</string>

    <!--  Voicemail status message shown at the top of call log to notify the user that no new
    voicemails are currently available. This can happen when both notification as well as data
    connection to the voicemail server is lost. [CHAR LIMIT=64] -->
    <string name="voicemail_status_voicemail_not_available">Can\'t connect to voicemail server.
    </string>
    <!--  Voicemail status message shown at the top of call log to notify the user that there is no
      data connection to the voicemail server, but there are new voicemails waiting on the server.
      [CHAR LIMIT=64] -->
    <string name="voicemail_status_messages_waiting">Can\'t connect to voicemail server. New
        voicemails are waiting.
    </string>
    <!--  Voicemail status message shown at the top of call log to invite the user to configure
    visual voicemail. [CHAR LIMIT=64] -->
    <string name="voicemail_status_configure_voicemail">Set up your voicemail.</string>
    <!--  Voicemail status message shown at the top of call details screen to notify the user that
    the audio of this voicemail is not available. [CHAR LIMIT=64] -->
    <string name="voicemail_status_audio_not_available">Audio not available.</string>

    <!--  User action prompt shown next to a voicemail status message to let the user configure
    visual voicemail. [CHAR LIMIT=20] -->
    <string name="voicemail_status_action_configure">Set up</string>
    <!--  User action prompt shown next to a voicemail status message to let the user call voicemail
    server directly to listen to the voicemails. [CHAR LIMIT=20] -->
    <string name="voicemail_status_action_call_server">Call voicemail</string>

    <!-- The slowest voicemail playback speed. [CHAR LIMIT=30] -->
    <string name="voicemail_speed_slowest">Slowest speed</string>
    <!-- Slower than normal voicemail playback speed. [CHAR LIMIT=30] -->
    <string name="voicemail_speed_slower">Slow speed</string>
    <!--  Normal voicemail playback speed. [CHAR LIMIT=30] -->
    <string name="voicemail_speed_normal">Normal speed</string>
    <!--  Faster than normal pvoicemail playback speed. [CHAR LIMIT=30] -->
    <string name="voicemail_speed_faster">Fast speed</string>
    <!--  Fastest voicemail playback speed. [CHAR LIMIT=30] -->
    <string name="voicemail_speed_fastest">Fastest speed</string>

    <!-- The counter for calls in a group and the date of the latest call as shown in the call log [CHAR LIMIT=15] -->
    <string name="call_log_item_count_and_date">(<xliff:g id="count">%1$d</xliff:g>)
        <xliff:g id="date">%2$s</xliff:g>
    </string>

    <!-- Title for the sms disambiguation dialog -->
    <string name="sms_disambig_title">Choose number</string>

    <!-- Title for the call disambiguation dialog -->
    <string name="call_disambig_title">Choose number</string>

    <!-- Message next to disamgiguation dialog check box -->
    <string name="make_primary">Remember this choice</string>

    <!-- String describing the image on ImageButton one

        Note: AccessibilityServices use this attribute to announce what the view represents.
              This is especially valuable for views without textual representation like ImageView.
    -->
    <string name="description_image_button_one">one</string>

    <!-- String describing the image on ImageButton two

        Note: AccessibilityServices use this attribute to announce what the view represents.
              This is especially valuable for views without textual representation like ImageView.
    -->
    <string name="description_image_button_two">two</string>

    <!-- String describing the image on ImageButton three

        Note: AccessibilityServices use this attribute to announce what the view represents.
              This is especially valuable for views without textual representation like ImageView.
    -->
    <string name="description_image_button_three">three</string>

    <!-- String describing the image on ImageButton four

        Note: AccessibilityServices use this attribute to announce what the view represents.
              This is especially valuable for views without textual representation like ImageView.
    -->
    <string name="description_image_button_four">four</string>

    <!-- String describing the image on ImageButton five

        Note: AccessibilityServices use this attribute to announce what the view represents.
              This is especially valuable for views without textual representation like ImageView.
    -->
    <string name="description_image_button_five">five</string>

    <!-- String describing the image on ImageButton six

        Note: AccessibilityServices use this attribute to announce what the view represents.
              This is especially valuable for views without textual representation like ImageView.
    -->
    <string name="description_image_button_six">six</string>

    <!-- String describing the image on ImageButton seven

        Note: AccessibilityServices use this attribute to announce what the view represents.
              This is especially valuable for views without textual representation like ImageView.
    -->
    <string name="description_image_button_seven">seven</string>

    <!-- String describing the image on ImageButton eight

        Note: AccessibilityServices use this attribute to announce what the view represents.
              This is especially valuable for views without textual representation like ImageView.
    -->
    <string name="description_image_button_eight">eight</string>

    <!-- String describing the image on ImageButton nine

        Note: AccessibilityServices use this attribute to announce what the view represents.
              This is especially valuable for views without textual representation like ImageView.
    -->
    <string name="description_image_button_nine">nine</string>

    <!-- String describing the image on ImageButton star

        Note: AccessibilityServices use this attribute to announce what the view represents.
              This is especially valuable for views without textual representation like ImageView.
    -->
    <string name="description_image_button_star">star</string>

    <!-- String describing the image on ImageButton zero

        Note: AccessibilityServices use this attribute to announce what the view represents.
              This is especially valuable for views without textual representation like ImageView.
    -->
    <string name="description_image_button_zero">zero</string>

    <!-- String describing the image on ImageButton pound

        Note: AccessibilityServices use this attribute to announce what the view represents.
              This is especially valuable for views without textual representation like ImageView.
    -->
    <string name="description_image_button_pound">pound</string>

    <!-- String describing the image on ImageButton plus

         Used by AccessibilityService to announce the purpose of the button.
    -->
    <string name="description_image_button_plus">plus</string>

    <!-- String describing the Voicemail ImageButton

         Used by AccessibilityService to announce the purpose of the button.
    -->
    <string name="description_voicemail_button">voicemail</string>

    <!-- String describing the Search ImageButton

         Used by AccessibilityService to announce the purpose of the button.
         [CHAR LIMIT=NONE]
    -->
    <string name="description_search_button">search</string>

    <!-- String describing the Dial ImageButton

         Used by AccessibilityService to announce the purpose of the button.
    -->
    <string name="description_dial_button">dial</string>

    <!-- String describing the Delete/Backspace ImageButton

         Used by AccessibilityService to announce the purpose of the button.
    -->
    <string name="description_delete_button">backspace</string>

    <!-- String describing the digits text box containing the number to dial.

         Used by AccessibilityService to announce the purpose of the view.
    -->
    <string name="description_digits_edittext">number to dial</string>

    <!-- Content description for the fake action menu button that brings up the call history
         activity -->
    <string name="action_menu_call_history_description">Call History</string>

    <!-- Content description for the fake action menu overflow button.
         This should be same as the description for the real action menu
         overflow button available in ActionBar.
         [CHAR LIMIT=NONE] -->
    <string name="action_menu_overflow_description" msgid="2295659037509008453">More options</string>

    <!-- Content description for the button that displays the dialpad
         [CHAR LIMIT=NONE] -->
    <string name="action_menu_dialpad_button">dial pad</string>

    <!-- Menu item to copy something [CHAR_LIMIT=10] -->
    <string name="menu_copy">Copy</string>

    <!-- Menu item used to show only outgoing in the call log. [CHAR LIMIT=30] -->
    <string name="menu_show_outgoing_only">Show outgoing only</string>

    <!-- Menu item used to show only incoming in the call log. [CHAR LIMIT=30] -->
    <string name="menu_show_incoming_only">Show incoming only</string>

    <!-- Menu item used to show only missed in the call log. [CHAR LIMIT=30] -->
    <string name="menu_show_missed_only">Show missed only</string>

    <!-- Menu item used to show only voicemails in the call log. [CHAR LIMIT=30] -->
    <string name="menu_show_voicemails_only">Show voicemails only</string>

    <!-- Menu item used to show all calls in the call log. [CHAR LIMIT=30] -->
    <string name="menu_show_all_calls">Show all calls</string>

    <!-- Menu items for dialpad options as part of Pause and Wait ftr -->
    <string name="add_2sec_pause">Add 2-sec pause</string>
    <string name="add_wait">Add wait</string>

    <!-- Menu item label for call settings [CHAR LIMIT=30] -->
    <string name="call_settings">Settings</string>

    <!-- Menu item to create a new contact -->
    <string name="menu_newContact">New contact</string>

    <!-- Menu item to display all contacts -->
    <string name="menu_allContacts">All contacts</string>

    <!-- Title bar for call detail screen -->
    <string name="callDetailTitle">Call details</string>

    <!-- Toast for call detail screen when couldn't read the requested details -->
    <string name="toast_call_detail_error">Couldn\'t read details for the requested call.</string>

    <!-- Item label: jump to the in-call DTMF dialpad.
         (Part of a list of options shown in the dialer when another call
         is already in progress.) -->
    <string name="dialer_useDtmfDialpad">Use touch tone keypad</string>

    <!-- Item label: jump to the in-call UI.
         (Part of a list of options shown in the dialer when another call
         is already in progress.) -->
    <string name="dialer_returnToInCallScreen">Return to call in progress</string>

    <!-- Item label: use the Dialer's dialpad to add another call.
         (Part of a list of options shown in the dialer when another call
         is already in progress.) -->
    <string name="dialer_addAnotherCall">Add call</string>

    <!-- Title for incoming call details screen -->
    <string name="type_incoming">Incoming call</string>

    <!-- Title for outgoing call details screen -->
    <string name="type_outgoing">Outgoing call</string>

    <!-- Title for missed call details screen -->
    <string name="type_missed">Missed call</string>

    <!-- Title for voicemail details screen -->
    <string name="type_voicemail">Voicemail</string>

    <!-- Description for incoming calls going to voice mail vs. not -->
    <string name="actionIncomingCall">Incoming calls</string>

    <!-- String describing the icon in the call log used to play a voicemail.

        Note: AccessibilityServices use this attribute to announce what the view represents.
              This is especially valuable for views without textual representation like ImageView.
    -->
    <string name="description_call_log_play_button">Play voicemail</string>

    <!-- String describing the icon in the call log used to represent an incoming call.

        Note: AccessibilityServices use this attribute to announce what the view represents.
              This is especially valuable for views without textual representation like ImageView.
    -->
    <string name="description_call_log_incoming_call">Incoming call</string>

    <!-- String describing the icon in the call log used to represent an outgoing call.

        Note: AccessibilityServices use this attribute to announce what the view represents.
              This is especially valuable for views without textual representation like ImageView.
    -->

    <string name="description_call_log_outgoing_call">Outgoing call</string>

    <!-- String describing the icon in the call log used to represent a missed call.

        Note: AccessibilityServices use this attribute to announce what the view represents.
              This is especially valuable for views without textual representation like ImageView.
    -->

    <string name="description_call_log_missed_call">Missed call</string>

    <!-- String describing the icon in the call log used to represent a voicemail left to the user.

        Note: AccessibilityServices use this attribute to announce what the view represents.
              This is especially valuable for views without textual representation like ImageView.
    -->
    <string name="description_call_log_voicemail">Voicemail</string>

    <!-- String describing the button to add a contact for the current number.

        Note: AccessibilityServices use this attribute to announce what the view represents.
              This is especially valuable for views without textual representation like ImageView.
    -->
    <string name="description_add_contact">Add contact</string>

    <!-- String describing the button to view the contact for the current number.

        Note: AccessibilityServices use this attribute to announce what the view represents.
              This is especially valuable for views without textual representation like ImageView.
    -->
    <string name="description_view_contact">View contact <xliff:g id="name">%1$s</xliff:g></string>

    <!-- String describing the button to call a number or contact.

        Note: AccessibilityServices use this attribute to announce what the view represents.
              This is especially valuable for views without textual representation like ImageView.
    -->
    <string name="description_call">Call <xliff:g id="name">%1$s</xliff:g></string>

    <!-- String describing the button to access the contact details for a name or number.

        Note: AccessibilityServices use this attribute to announce what the view represents.
              This is especially valuable for views without textual representation like ImageView.
    -->
    <string name="description_contact_details">Contact details for <xliff:g id="nameOrNumber">%1$s</xliff:g></string>

    <!-- String describing the button to access call details in the call log.

        Note: AccessibilityServices use this attribute to announce what the view represents.
              This is especially valuable for views without textual representation like ImageView.
    -->
    <string name="description_call_details">Call details</string>

    <!-- String indicating a call log entry has an associated voicemail.

    Note: AccessibilityServices use this attribute to announce what the view represents.
          This is especially valuable for views without textual representation like ImageView.
    -->
    <string name="description_new_voicemail">New voicemail.</string>

    <!-- String indicating the number of calls to/from a caller in the call log.

    Note: AccessibilityServices use this attribute to announce what the view represents.
          This is especially valuable for views without textual representation like ImageView.
    -->
    <string name="description_num_calls"><xliff:g id="numberOfCalls">%1$s</xliff:g> calls.</string>


    <!-- Call history description for a missed call from a caller.

        Note: AccessibilityServices use this attribute to announce what the view represents.
              This is especially valuable for views without textual representation like ImageView.
    -->
    <string name="description_return_missed_call">Return missed call from <xliff:g id="nameOrNumber">%1$s</xliff:g> <xliff:g id="typeOrLocation">%2$s</xliff:g> <xliff:g id="timeOfCall">%3$s</xliff:g></string>


    <!-- Call history description for an answered call for a caller.

        Note: AccessibilityServices use this attribute to announce what the view represents.
              This is especially valuable for views without textual representation like ImageView.
    -->
    <string name="description_return_answered_call">Return answered call from <xliff:g id="nameOrNumber">%1$s</xliff:g> <xliff:g id="typeOrLocation">%2$s</xliff:g> <xliff:g id="timeOfCall">%3$s</xliff:g></string>

    <!-- Call history description for a missed call from an unknown caller.
         Drops the "return" part of description_return_missed_call since it is not
         possible to actually call an unknown number.

        Note: AccessibilityServices use this attribute to announce what the view represents.
              This is especially valuable for views without textual representation like ImageView.
    -->
    <string name="description_unknown_missed_call">Missed call from <xliff:g id="nameOrNumber">%1$s</xliff:g> <xliff:g id="typeOrLocation">%2$s</xliff:g> <xliff:g id="timeOfCall">%3$s</xliff:g></string>


    <!-- Call history description for an answered call from an unknown caller.
        Drops the "return" part of description_return_answered_call since it is not
         possible to actually call an unknown number.
        Note: AccessibilityServices use this attribute to announce what the view represents.
              This is especially valuable for views without textual representation like ImageView.
    -->
    <string name="description_unknown_answered_call">Answered call from <xliff:g id="nameOrNumber">%1$s</xliff:g> <xliff:g id="typeOrLocation">%2$s</xliff:g> <xliff:g id="timeOfCall">%3$s</xliff:g></string>

    <!-- String describing an outgoing call entry in the call log.  Used to indicate that
         a call will be made to the specified caller.  Used when there are multiple calls to/from
         the caller.

        Note: AccessibilityServices use this attribute to announce what the view represents.
              This is especially valuable for views without textual representation like ImageView.
    -->
    <string name="description_call_last_multiple">Call <xliff:g id="nameOrNumber">%1$s</xliff:g> <xliff:g id="typeOrLocation">%2$s</xliff:g>.  Last called <xliff:g id="timeOfCall">%3$s</xliff:g>.</string>

    <!-- String describing an outgoing call entry in the call log.  Used to indicate that
         a call will be made to the specified caller.  Used when there is only a single call
         related to/from the caller.

        Note: AccessibilityServices use this attribute to announce what the view represents.
              This is especially valuable for views without textual representation like ImageView.
    -->
    <string name="description_call_last">Call <xliff:g id="nameOrNumber">%1$s</xliff:g> <xliff:g id="typeOrLocation">%2$s</xliff:g>.  Called <xliff:g id="timeOfCall">%3$s</xliff:g>.</string>


    <!-- String describing the button to SMS a number or contact.

        Note: AccessibilityServices use this attribute to announce what the view represents.
              This is especially valuable for views without textual representation like ImageView.
              [CHAR LIMIT=NONE]
    -->
    <string name="description_send_text_message">Send text message to <xliff:g id="name">%1$s</xliff:g></string>

    <!-- String describing the icon in the call log used to represent an unheard voicemail left to
         the user.

        Note: AccessibilityServices use this attribute to announce what the view represents.
              This is especially valuable for views without textual representation like ImageView.
              [CHAR LIMIT=NONE]
    -->
    <string name="description_call_log_unheard_voicemail">Unheard voicemail</string>

    <!--  String describing the icon used to clear the search field -->
    <string name="description_clear_search">Clear search</string>

    <!-- String describing the icon used to start a voice search -->
    <string name="description_start_voice_search">Start voice search</string>

    <!-- The string used to represent an unknown location for a phone number in the call log
        Do not translate. -->
    <string name="call_log_empty_geocode"></string>

    <!-- Menu item used to call a contact, containing the number of the contact to call -->
    <string name="menu_callNumber">Call <xliff:g id="number">%s</xliff:g></string>

    <!-- String used to display calls from unknown numbers in the call log -->
    <string name="unknown">Unknown</string>

    <!-- String used for displaying calls to the voicemail number in the call log -->
    <string name="voicemail">Voicemail</string>

    <!-- String used to display calls from private numbers in the call log -->
    <string name="private_num">Private number</string>

    <!-- String used to display calls from pay phone in the call log -->
    <string name="payphone">Pay phone</string>

    <!-- Displayed in the text entry box in the dialer when in landscape mode to guide the user
         to dial using the physical keyboard -->
    <string name="dialerKeyboardHintText">Use keyboard to dial</string>

    <!-- Hint text displayed in the "digits" field above the dialer's
         dialpad, if there's already a call in progress.  (This hint
         reminds the user that the dialer will add a new call, as opposed
         to sending DTMF tones over the current call.)
         [CHAR LIMIT=40] -->
    <string name="dialerDialpadHintText">Dial to add a call</string>

    <!-- A nicely formatted call duration displayed when viewing call details. For example "42 mins 28 secs" -->
    <string name="callDetailsDurationFormat"><xliff:g id="minutes" example="42">%s</xliff:g> mins <xliff:g id="seconds" example="28">%s</xliff:g> secs</string>

    <!-- Dialog message which is shown when the user tries to make a phone call
         to prohibited phone numbers [CHAR LIMIT=NONE] -->
    <string name="dialog_phone_call_prohibited_message" msgid="4313552620858880999">Call not sent</string>

    <!-- Dialog message which is shown when the user tries to check voicemail
         while the system isn't ready for the access. [CHAR LIMIT=NONE] -->
    <string name="dialog_voicemail_not_ready_message">To set up voicemail, go to Menu &gt; Settings.</string>

    <!-- Dialog message which is shown when the user tries to check voicemail
         while the system is in airplane mode. The user cannot access to
         voicemail service in Airplane mode. [CHAR LIMI=NONE] -->
    <string name="dialog_voicemail_airplane_mode_message">To call voicemail, first turn off Airplane mode.</string>

    <!-- Message that appears in the favorites tab of the Phone app when the contact list has not fully loaded yet (below the favorite and frequent contacts) [CHAR LIMIT=20] -->
    <string name="contact_list_loading">Loading\u2026</string>

    <!-- The title of a dialog that displays the IMEI of the phone -->
    <string name="imei">IMEI</string>

    <!-- The title of a dialog that displays the MEID of the CDMA phone -->
    <string name="meid">MEID</string>

    <!-- Dialog text displayed when loading a phone number from the SIM card for speed dial -->
    <string name="simContacts_emptyLoading">Loading from SIM card\u2026</string>

    <!-- Dialog title displayed when loading a phone number from the SIM card for speed dial -->
    <string name="simContacts_title">SIM card contacts</string>

    <!-- Message displayed when there is no application available to handle the add contact menu option. [CHAR LIMIT=NONE] -->
    <string name="add_contact_not_available">Re-enable the People application to use this feature.</string>

    <!-- Message displayed when there is no application available to handle voice search. [CHAR LIMIT=NONE] -->
    <string name="voice_search_not_available">Voice search is not available.</string>

    <!-- Hint displayed in dialer search box when there is no query that is currently typed.
         [CHAR LIMIT=30] -->
    <string name="dialer_hint_find_contact">Type a name or phone number</string>

    <!-- Title for the call log tab containing the list of all voicemails and calls
         [CHAR LIMIT=15] -->
    <string name="call_log_all_title">All</string>

    <!-- Title for the call log tab containing the list of all missed calls only
         [CHAR LIMIT=15] -->
    <string name="call_log_missed_title">Missed</string>

    <!-- String resource for the font-family to use for the call log activity's title
         Do not translate. -->
    <string name="call_log_activity_title_font_family">sans-serif-light</string>

    <!-- String resource for the font-family to use for show all contacts' title
         Do not translate. -->
    <string name="show_all_contacts_title_font_family">sans-serif-light</string>

    <!-- Text displayed when the list of missed calls is empty -->
    <string name="recentMissed_empty">No recent missed calls.</string>

    <!-- Text displayed when the list of voicemails is empty -->
    <string name="recentVoicemails_empty">No recent voicemails.</string>

    <!--  Menu option to enable all contacts to be displayed -->
    <string name="show_all_contacts">Show all contacts</string>

    <!--  Menu option to show favorite contacts only -->
    <string name="show_favorites_only">Show favorites only</string>

    <!--  Title of activity that displays a list of all calls -->
    <string name="call_log_activity_title">History</string>

    <!-- The digit to be displayed on the 0 key of the dialpad [CHAR LIMIT=1]-->
    <string name="dialpad_0_number">0</string>
    <!-- The digit to be displayed on the 1 key of the dialpad [CHAR LIMIT=1]-->
    <string name="dialpad_1_number">1</string>
    <!-- The digit to be displayed on the 2 key of the dialpad [CHAR LIMIT=1]-->
    <string name="dialpad_2_number">2</string>
    <!-- The digit to be displayed on the 3 key of the dialpad [CHAR LIMIT=1]-->
    <string name="dialpad_3_number">3</string>
    <!-- The digit to be displayed on the 4 key of the dialpad [CHAR LIMIT=1]-->
    <string name="dialpad_4_number">4</string>
    <!-- The digit to be displayed on the 5 key of the dialpad [CHAR LIMIT=1]-->
    <string name="dialpad_5_number">5</string>
    <!-- The digit to be displayed on the 6 key of the dialpad [CHAR LIMIT=1]-->
    <string name="dialpad_6_number">6</string>
    <!-- The digit to be displayed on the 7 key of the dialpad [CHAR LIMIT=1]-->
    <string name="dialpad_7_number">7</string>
    <!-- The digit to be displayed on the 8 key of the dialpad [CHAR LIMIT=1]-->
    <string name="dialpad_8_number">8</string>
    <!-- The digit to be displayed on the 9 key of the dialpad [CHAR LIMIT=1]-->
    <string name="dialpad_9_number">9</string>
    <!--  Do not translate. -->
    <string name="dialpad_star_number">*</string>
    <!--  Do not translate. -->
    <string name="dialpad_pound_number">#</string>

    <!--  Do not translate. -->
    <string name="dialpad_0_letters">+</string>
    <!--  Do not translate. -->
    <string name="dialpad_1_letters"></string>
    <!--  Do not translate. -->
    <string name="dialpad_2_letters">ABC</string>
    <!--  Do not translate. -->
    <string name="dialpad_3_letters">DEF</string>
    <!--  Do not translate. -->
    <string name="dialpad_4_letters">GHI</string>
    <!--  Do not translate. -->
    <string name="dialpad_5_letters">JKL</string>
    <!--  Do not translate. -->
    <string name="dialpad_6_letters">MNO</string>
    <!--  Do not translate. -->
    <string name="dialpad_7_letters">PQRS</string>
    <!--  Do not translate. -->
    <string name="dialpad_8_letters">TUV</string>
    <!--  Do not translate. -->
    <string name="dialpad_9_letters">WXYZ</string>
    <!--  Do not translate. -->
    <string name="dialpad_star_letters"></string>
    <!--  Do not translate. -->
    <string name="dialpad_pound_letters"></string>

    <!--  Title of fragment that displays all contacts -->
    <string name="show_all_contacts_title">All contacts</string>
    <!--  Title of show all contacts button -->
    <string name="show_all_contacts_button_text">All contacts</string>
    <!--  Text displayed when user swipes out a favorite contact -->
    <string name="favorite_hidden">Removed from favorites</string>
    <!--  Text displayed for the undo button to undo removing a favorite contact -->
    <string name="favorite_hidden_undo">Undo</string>

    <!-- Shortcut item used to call a number directly from search -->
    <string name="search_shortcut_call_number">Call
        <xliff:g id="number">%s</xliff:g>
    </string>

    <!-- Shortcut item used to add a number directly from search -->
    <string name="search_shortcut_add_to_contacts">Add to contacts</string>

    <!-- Number of missed calls shown on call card [CHAR LIMIT=40] -->
    <string name="num_missed_calls"><xliff:g id="number">%s</xliff:g> new missed calls</string>

    <!-- Shows when there are no favorites. -->
    <string name="no_favorites">Favorites &amp; contacts you\ncall often will show here.\nSo, start calling.</string>

    <!-- Shows up as a tooltip to provide a hint to the user that the profile pic in a contact
         card can be tapped to bring up a list of all numbers, or long pressed to start reordering
         [CHAR LIMIT=NONE]
    -->
    <string name="contact_tooltip">Tap image to see all numbers or press and hold to reorder</string>

    <!-- Content description for dismiss button on badge. [CHAR LIMIT=NONE] -->
    <string name="description_dismiss">Dismiss</string>

<<<<<<< HEAD
    <string name="wifi_no_signal_no_problem">No Signal? No Problem.</string>

    <string name="wifi_enable_google_wifi_calling">Enable Google Wi-Fi Calling</string>

    <string name="wifi_when_connected_to_a_signal">When connected to a strong Wi-Fi signal:</string>

    <string name="wifi_always_use_wifi">Always use Wi-Fi to make calls</string>

    <string name="wifi_ask_use_wifi">Always ask</string>

    <string name="wifi_never_use_wifi">Never use Wi-Fi to make calls</string>

    <string name="wifi_next_setup_screen">Next</string>

    <string name="wifi_previous_setup_screen">Back</string>

    <string name="wifi_setup_completed">Boom. Wi-Fi calling is all set up. You can change your preferences or turn it off anytime in settings.</string>

    <string name="wifi_setup_ok">Ok, got it</string>

    <string name="wifi_setup_settings_shortcut">Call settings</string>

=======
    <!-- Remove button that shows up when contact is long-pressed. [CHAR LIMIT=NONE] -->
    <string name="remove_contact">Remove</string>
>>>>>>> 3cefcc69
    <!-- Header text displayed on the main dialer screen above the list of favorite phone numbers.
         [CHAR LIMIT=21] -->
    <string name="favorites_menu_speed_dial">Speed Dial</string>

    <!-- Button text for the "all contacts" button displayed on the main dialer screen above the
         list of favorite phone numbers.  Navigates the user to the "All Contacts" list.
         This text represents the same action as the text in string "menu_allContacts".
         [CHAR LIMIT=21] -->
    <string name="favorites_menu_all_contacts">ALL CONTACTS</string>

    <!-- The font-family to use for the "speed dial" label on the favorites menu.
         Do not translate. -->
    <string name="favorites_menu_speed_dial_font_family">sans-serif-light</string>

    <!-- The font-family to use for the "all contacts" label on the favorites menu.
         Do not translate. -->
    <string name="favorites_menu_all_contacts_font_family">sans-serif</string>
</resources><|MERGE_RESOLUTION|>--- conflicted
+++ resolved
@@ -729,7 +729,6 @@
     <!-- Content description for dismiss button on badge. [CHAR LIMIT=NONE] -->
     <string name="description_dismiss">Dismiss</string>
 
-<<<<<<< HEAD
     <string name="wifi_no_signal_no_problem">No Signal? No Problem.</string>
 
     <string name="wifi_enable_google_wifi_calling">Enable Google Wi-Fi Calling</string>
@@ -752,10 +751,9 @@
 
     <string name="wifi_setup_settings_shortcut">Call settings</string>
 
-=======
     <!-- Remove button that shows up when contact is long-pressed. [CHAR LIMIT=NONE] -->
     <string name="remove_contact">Remove</string>
->>>>>>> 3cefcc69
+
     <!-- Header text displayed on the main dialer screen above the list of favorite phone numbers.
          [CHAR LIMIT=21] -->
     <string name="favorites_menu_speed_dial">Speed Dial</string>
