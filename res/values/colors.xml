--- conflicted
+++ resolved
@@ -88,14 +88,10 @@
     <!-- Color for answered or outgoing call icons. -->
     <color name="answered_call">#2aad6f</color>
 
-<<<<<<< HEAD
-    <color name="dialer_dialpad_touch_tint">#1a1dc7db</color>
-=======
     <!-- Color for icons in the actionbar -->
     <color name="actionbar_icon_color">#ffffff</color>
 
     <color name="dialer_dialpad_touch_tint">#331dc7db</color>
->>>>>>> bdfc5554
 
     <color name="tab_ripple_color">@color/dialer_accent_color</color>
     <color name="tab_selected_underline_color">@color/dialer_accent_color</color>
