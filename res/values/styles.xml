<?xml version="1.0" encoding="utf-8"?>
<!--
  ~ Copyright (C) 2012 The Android Open Source Project
  ~
  ~ Licensed under the Apache License, Version 2.0 (the "License");
  ~ you may not use this file except in compliance with the License.
  ~ You may obtain a copy of the License at
  ~
  ~      http://www.apache.org/licenses/LICENSE-2.0
  ~
  ~ Unless required by applicable law or agreed to in writing, software
  ~ distributed under the License is distributed on an "AS IS" BASIS,
  ~ WITHOUT WARRANTIES OR CONDITIONS OF ANY KIND, either express or implied.
  ~ See the License for the specific language governing permissions and
  ~ limitations under the License
  -->
<resources>
    <style name="DialtactsTheme"
           parent="android:Theme.Material.Light">
        <item name="android:textColorPrimary">@color/dialtacts_primary_text_color</item>
        <item name="android:textColorSecondary">@color/dialtacts_secondary_text_color</item>
        <item name="android:windowActionBarOverlay">true</item>
        <item name="android:windowActionModeOverlay">true</item>
        <item name="android:actionBarStyle">@style/DialtactsActionBarStyle</item>
        <!-- Style for the overflow button in the actionbar. -->
        <item name="android:actionOverflowButtonStyle">@style/DialtactsActionBarOverflow</item>
        <!--  Drawable for the back button -->
        <item name="android:homeAsUpIndicator">@drawable/ic_back_arrow</item>
        <item name="android:windowContentOverlay">@null</item>
        <item name="android:listViewStyle">@style/ListViewStyle</item>
        <item name="android:overlapAnchor">true</item>
        <item name="android:alertDialogTheme">@style/AlertDialogTheme</item>
        <item name="activated_background">@drawable/list_item_activated_background</item>
        <item name="section_header_background">@drawable/list_title_holo</item>
        <item name="list_section_header_height">32dip</item>
        <item name="list_item_padding_top">12dp</item>
        <item name="list_item_padding_right">32dp</item>
        <item name="list_item_padding_bottom">12dp</item>
        <item name="list_item_padding_left">16dp</item>
        <item name="list_item_gap_between_image_and_text">
            @dimen/contact_browser_list_item_gap_between_image_and_text
        </item>
        <item name="list_item_gap_between_label_and_data">5dip</item>
        <item name="list_item_presence_icon_margin">4dip</item>
        <item name="list_item_presence_icon_size">16dip</item>
        <item name="list_item_photo_size">@dimen/contact_browser_list_item_photo_size</item>
        <item name="list_item_profile_photo_size">70dip</item>
        <item name="list_item_prefix_highlight_color">@color/people_app_theme_color</item>
        <item name="list_item_background_color">@color/background_dialer_light</item>
        <item name="list_item_header_text_indent">8dip</item>
        <item name="list_item_header_text_color">@color/dialtacts_secondary_text_color</item>
        <item name="list_item_header_text_size">14sp</item>
        <item name="list_item_header_height">30dip</item>
        <item name="list_item_data_width_weight">5</item>
        <item name="list_item_label_width_weight">3</item>
        <item name="contact_browser_list_padding_left">0dp</item>
        <item name="contact_browser_list_padding_right">0dp</item>
        <item name="contact_browser_background">@color/background_dialer_results</item>
        <item name="list_item_name_text_color">@color/contact_list_name_text_color</item>
        <item name="list_item_name_text_size">16sp</item>
        <item name="list_item_text_indent">@dimen/contact_browser_list_item_text_indent</item>
        <item name="list_item_text_offset_top">-2dp</item>
        <!-- CallLog -->
        <item name="call_log_primary_text_color">@color/dialtacts_primary_text_color</item>
        <item name="call_log_primary_background_color">#000000</item>
        <item name="call_log_secondary_text_color">@color/dialtacts_secondary_text_color</item>
        <item name="call_log_secondary_background_color">#333333</item>
        <!-- VoicemailStatus -->
        <item name="call_log_voicemail_status_height">48dip</item>
        <item name="call_log_voicemail_status_background_color">#262626</item>
        <item name="call_log_voicemail_status_text_color">#888888</item>
        <item name="call_log_voicemail_status_action_text_color">#33b5e5</item>
            <!-- Favorites -->
        <item name="favorites_padding_bottom">?android:attr/actionBarSize</item>
        <item name="android:colorPrimary">@color/dialer_theme_color</item>
        <item name="android:colorPrimaryDark">@color/dialer_theme_color_dark</item>
        <item name="dialpad_key_button_touch_tint">@color/dialer_dialpad_touch_tint</item>
        <item name="android:colorControlActivated">@color/dialer_theme_color</item>
    </style>

    <!-- Action bar overflow menu icon. -->
    <style name="DialtactsActionBarOverflow"
           parent="@android:style/Widget.Material.Light.ActionButton.Overflow">
        <item name="android:src">@drawable/ic_overflow_menu</item>
    </style>

    <!-- Action bar overflow menu icon.  White with no shadow. -->
    <style name="DialtactsActionBarOverflowWhite"
           parent="@android:style/Widget.Material.Light.ActionButton.Overflow">
        <item name="android:src">@drawable/overflow_menu</item>
    </style>

    <style name="DialpadTheme" parent="DialtactsTheme">
        <item name="android:textColorPrimary">#FFFFFF</item>
    </style>

    <style name="DialtactsThemeWithoutActionBarOverlay" parent="DialtactsTheme">
        <item name="android:windowActionBarOverlay">false</item>
        <item name="android:actionOverflowButtonStyle">@style/DialtactsActionBarOverflowWhite</item>
    </style>

    <!-- Hide the actionbar title during the activity preview -->
    <style name="DialtactsActivityTheme" parent="DialtactsTheme">
        <item name="android:actionBarStyle">@style/DialtactsActionBarWithoutTitleStyle</item>
        <item name="android:fastScrollThumbDrawable">@drawable/fastscroll_thumb</item>
<<<<<<< HEAD

    </style>
    <!-- A theme for inflation of spinners in the dialtacts action bar -->
    <style name="DialtactsSpinnerTheme" parent="DialtactsTheme">
        <item name="android:textAppearanceListItemSmall">@android:style/TextAppearance.Holo.Medium.Inverse</item>
    </style>

    <style name="DialtactsActionBarSpinner"
        parent="@*android:style/Widget.Holo.Light.Spinner.DropDown.ActionBar">

        <item name="android:background">@drawable/spinner_ab_holo_dark</item>
    </style>

    <style name="CallDetailActivityTheme1" parent="android:Theme.Holo.Light">
        <item name="android:windowBackground">@color/background_dialer_list_items</item>
        <item name="android:gravity">top</item>
        <item name="android:listViewStyle">@style/ListViewStyle</item>
        <item name="android:actionBarStyle">@style/DialtactsActionBarStyle</item>
        <item name="android:actionOverflowButtonStyle">@style/DialtactsActionBarOverflow</item>
        <item name="android:homeAsUpIndicator">@drawable/ic_back_arrow</item>
=======
        <item name="android:fastScrollTrackDrawable">@null</item>
>>>>>>> 17c2f110
    </style>

    <style name="CallDetailActivityTheme" parent="DialtactsThemeWithoutActionBarOverlay">
        <item name="android:windowBackground">@color/background_dialer_results</item>
        <!-- CallLog -->
        <item name="call_log_primary_background_color">#FFFFFF</item>
        <item name="call_log_secondary_background_color">#FFFFFF</item>
        <!-- VoicemailStatus -->
        <item name="call_log_voicemail_status_height">48dip</item>
        <item name="call_log_voicemail_status_background_color">#262626</item>
        <item name="call_log_voicemail_status_text_color">#888888</item>
        <item name="call_log_voicemail_status_action_text_color">#33b5e5</item>
        <item name="android:actionOverflowButtonStyle">@style/DialtactsActionBarOverflowWhite</item>
    </style>

    <style name="DialtactsActionBarStyle" parent="android:Widget.Material.ActionBar">
        <item name="android:background">@color/actionbar_background_color</item>
        <item name="android:titleTextStyle">@style/DialtactsActionBarTitleText</item>
        <item name="android:height">@dimen/action_bar_height</item>
        <item name="android:elevation">@dimen/action_bar_elevation</item>
        <!-- Empty icon -->
        <item name="android:icon">@android:color/transparent</item>
        <!-- Shift the title text to the right -->
        <item name="android:contentInsetStart">@dimen/actionbar_contentInsetStart</item>
    </style>

    <style name="DialtactsActionBarWithoutTitleStyle" parent="DialtactsActionBarStyle">
        <item name="android:displayOptions"></item>
        <item name="android:height">@dimen/action_bar_height_large</item>
        <!-- Override ActionBar title offset to keep search box aligned left -->
        <item name="android:contentInsetStart">0dp</item>
        <item name="android:contentInsetEnd">0dp</item>
    </style>

    <!-- Text in the action bar at the top of the screen -->
    <style name="DialtactsActionBarTitleText"
           parent="@android:style/TextAppearance.Material.Widget.ActionBar.Title">
        <item name="android:textColor">@color/actionbar_text_color</item>
    </style>

    <!-- Text style for tabs. -->
    <style name="DialtactsActionBarTabTextStyle"
           parent="android:style/Widget.Material.Light.ActionBar.TabText">
        <item name="android:textColor">@color/tab_text_color</item>
        <item name="android:textSize">@dimen/tab_text_size</item>
        <item name="android:fontFamily">"sans-serif-medium"</item>
    </style>

    <style name="ListViewStyle" parent="@android:style/Widget.Material.Light.ListView">
        <item name="android:overScrollMode">always</item>
    </style>

    <style name="DismissButtonStyle">
        <item name="android:paddingLeft">@dimen/dismiss_button_padding_start</item>
        <item name="android:paddingRight">@dimen/dismiss_button_padding_end</item>
    </style>

    <!-- Style applied to the "Settings" screen.  Keep in sync with SettingsLight in Telephony. -->
    <style name="SettingsStyle" parent="DialtactsThemeWithoutActionBarOverlay">
        <!-- Setting text. -->
        <item name="android:textColor">@color/setting_primary_color</item>
        <!-- Setting description. -->
        <item name="android:textColorSecondary">@color/setting_secondary_color</item>
        <item name="android:windowBackground">@color/setting_background_color</item>
        <item name="android:colorAccent">@color/dialtacts_theme_color</item>
        <item name="android:textColorLink">@color/dialtacts_theme_color</item>
    </style>

    <!-- Inherit from Theme.Material.Light.Dialog instead of Theme.Material.Light.Dialog.Alert
    since the Alert dialog is private. They are identical anyway. -->
    <style name="AlertDialogTheme" parent="@android:style/Theme.Material.Light.Dialog">
        <item name="android:colorAccent">@color/dialtacts_theme_color</item>
    </style>

    <style name="CallLogSpinnerStyle">
        <item name="android:textAppearance">?android:attr/textAppearanceSmall</item>
        <item name="android:textStyle">bold</item>
        <item name="android:textColor">@android:color/black</item>
        <item name="android:gravity">center_vertical</item>
        <item name="android:ellipsize">marquee</item>
        <item name="android:singleLine">true</item>
        <item name="android:textAllCaps">true</item>
    </style>
</resources><|MERGE_RESOLUTION|>--- conflicted
+++ resolved
@@ -103,8 +103,7 @@
     <style name="DialtactsActivityTheme" parent="DialtactsTheme">
         <item name="android:actionBarStyle">@style/DialtactsActionBarWithoutTitleStyle</item>
         <item name="android:fastScrollThumbDrawable">@drawable/fastscroll_thumb</item>
-<<<<<<< HEAD
-
+        <item name="android:fastScrollTrackDrawable">@null</item>
     </style>
     <!-- A theme for inflation of spinners in the dialtacts action bar -->
     <style name="DialtactsSpinnerTheme" parent="DialtactsTheme">
@@ -124,9 +123,6 @@
         <item name="android:actionBarStyle">@style/DialtactsActionBarStyle</item>
         <item name="android:actionOverflowButtonStyle">@style/DialtactsActionBarOverflow</item>
         <item name="android:homeAsUpIndicator">@drawable/ic_back_arrow</item>
-=======
-        <item name="android:fastScrollTrackDrawable">@null</item>
->>>>>>> 17c2f110
     </style>
 
     <style name="CallDetailActivityTheme" parent="DialtactsThemeWithoutActionBarOverlay">
